--- conflicted
+++ resolved
@@ -38,12 +38,6 @@
 pnpm --filter @tempots/beatui dev    # Run only BeatUI dev server
 pnpm --filter @beatui/docs dev  # Run only docs dev server
 
-<<<<<<< HEAD
-# Run Storybook
-pnpm --filter @tempots/beatui storybook
-
-=======
->>>>>>> 4eff9448
 # Run tests
 pnpm test
 
