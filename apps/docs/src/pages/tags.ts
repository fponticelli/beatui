import {
<<<<<<< HEAD
  ControlSize,
  Tag,
  TagsInput,
  ThemeColorName,
  Switch,
  TextInput,
=======
>>>>>>> faa0a839
  Stack,
  Group
} from "@tempots/beatui";
<<<<<<< HEAD
import { html, attr, prop } from "@tempots/dom";
import { ControlSizeSelector } from "../elements/control-size-selector";
import { DisabledSelector } from "../elements/disabled-selector";

const allColors: ThemeColorName[] = [
  "base",
  "primary",
  "secondary",
  "success",
  "warning",
  "error",
  "info"
];

export const TagsPage = () => {
  const size = prop<ControlSize>("md");
  const disabled = prop(false);
  const placeholder = prop("Add tag");
  const tagsValue = prop(["JavaScript", "TypeScript", "React"]);
  const sampleTags = prop(["Frontend", "Backend", "DevOps"]);

  return Group(
    attr.class("bu-items-start bu-gap-md bu-p-2 bu-h-full bu-overflow-hidden"),
    Stack(
      Label("Size"),
      html.div(ControlSizeSelector({ size })),
      html.div(DisabledSelector({ disabled })),
      Label("Placeholder"),
      html.div(
        TextInput({
          value: placeholder,
          onInput: (value: string) => placeholder.set(value)
        })
      )
    ),
    html.div(
      attr.class("bu-h-full bu-overflow-auto bu-space-y-lg"),
      html.div(
        attr.class("bu-space-y-md"),
        html.h3(attr.class("bu-text-lg bu-font-semibold"), "TagsInput - Interactive Example"),
        html.div(
          attr.class("bu-p-4 bu-border bu-rounded"),
          TagsInput({
            value: tagsValue,
            disabled,
            placeholder,
            onChange: (newTags: string[]) => {
              console.log('Tags changed:', newTags);
              tagsValue.set(newTags);
            },
            onBlur: (tags: string[]) => console.log('Tags blur:', tags)
          }),
          html.div(
            attr.class("bu-mt-4 bu-text-sm bu-text-gray-600"),
            "Current tags: ",
            tagsValue.map(tags => tags.join(", ") || "None")
          )
        )
      ),
      html.div(
        attr.class("bu-space-y-md"),
        html.h3(attr.class("bu-text-lg bu-font-semibold"), "TagsInput - Common Use Cases"),
        html.div(
          attr.class("bu-grid bu-grid-cols-1 bu-md:grid-cols-2 bu-gap-4"),
          html.div(
            attr.class("bu-p-4 bu-border bu-rounded"),
            html.h4(attr.class("bu-font-medium bu-mb-2"), "Skills"),
            TagsInput({
              value: prop(["JavaScript", "Python", "Go", "Rust"]),
              placeholder: "Add programming language",
              onChange: (tags: string[]) => console.log('Skills changed:', tags)
            })
          ),
          html.div(
            attr.class("bu-p-4 bu-border bu-rounded"),
            html.h4(attr.class("bu-font-medium bu-mb-2"), "Categories"),
            TagsInput({
              value: sampleTags,
              placeholder: "Add category",
              onChange: (tags: string[]) => {
                console.log('Categories changed:', tags);
                sampleTags.set(tags);
              }
            })
          ),
          html.div(
            attr.class("bu-p-4 bu-border bu-rounded"),
            html.h4(attr.class("bu-font-medium bu-mb-2"), "Keywords"),
            TagsInput({
              value: prop(["web", "development", "ui", "ux"]),
              placeholder: "Add keyword",
              onChange: (tags: string[]) => console.log('Keywords changed:', tags)
            })
          ),
          html.div(
            attr.class("bu-p-4 bu-border bu-rounded"),
            html.h4(attr.class("bu-font-medium bu-mb-2"), "Team Members"),
            TagsInput({
              value: prop(["alice", "bob", "charlie"]),
              placeholder: "Add team member",
              onChange: (tags: string[]) => console.log('Team members changed:', tags)
            })
          )
        )
      ),
      html.div(
        attr.class("bu-space-y-md"),
        html.h3(attr.class("bu-text-lg bu-font-semibold"), "TagsInput - States"),
        html.div(
          attr.class("bu-space-y-4"),
          html.div(
            attr.class("bu-p-4 bu-border bu-rounded"),
            html.h4(attr.class("bu-font-medium bu-mb-2"), "With Tags"),
            TagsInput({
              value: prop(["JavaScript", "TypeScript", "React"]),
              placeholder: "Add technology",
              onChange: (tags: string[]) => console.log('With tags changed:', tags)
            })
          ),
          html.div(
            attr.class("bu-p-4 bu-border bu-rounded"),
            html.h4(attr.class("bu-font-medium bu-mb-2"), "Empty"),
            TagsInput({
              value: prop([]),
              placeholder: "Add tags",
              onChange: (tags: string[]) => console.log('Empty changed:', tags)
            })
          ),
          html.div(
            attr.class("bu-p-4 bu-border bu-rounded"),
            html.h4(attr.class("bu-font-medium bu-mb-2"), "Disabled"),
            TagsInput({
              value: prop(["Read-only", "Disabled"]),
              disabled: prop(true),
              placeholder: "Cannot edit",
              onChange: (tags: string[]) => console.log('Disabled changed:', tags)
            })
          )
        )
      ),
      html.div(
        attr.class("bu-space-y-md"),
        html.h3(attr.class("bu-text-lg bu-font-semibold"), "Tag Component - Color Variations"),
        html.div(
          attr.class("bu-p-4 bu-border bu-rounded"),
          html.div(
            attr.class("bu-flex bu-flex-wrap bu-gap-2"),
            ...allColors.map(color =>
              Tag({
                value: prop(color),
                color: prop(color),
                onClose: (value: string) => console.log(`Closed tag: ${value}`)
              })
            )
          )
        )
      ),
      html.div(
        attr.class("bu-space-y-md"),
        html.h3(attr.class("bu-text-lg bu-font-semibold"), "Tag Component - States"),
        html.div(
          attr.class("bu-space-y-4"),
          html.div(
            attr.class("bu-p-4 bu-border bu-rounded"),
            html.h4(attr.class("bu-font-medium bu-mb-2"), "With Close Button"),
            html.div(
              attr.class("bu-flex bu-flex-wrap bu-gap-2"),
              Tag({
                value: prop("Closeable"),
                color: prop("primary"),
                onClose: (value: string) => console.log(`Closed: ${value}`)
              }),
              Tag({
                value: prop("Another Tag"),
                color: prop("success"),
                onClose: (value: string) => console.log(`Closed: ${value}`)
              })
            )
          ),
          html.div(
            attr.class("bu-p-4 bu-border bu-rounded"),
            html.h4(attr.class("bu-font-medium bu-mb-2"), "Without Close Button"),
            html.div(
              attr.class("bu-flex bu-flex-wrap bu-gap-2"),
              Tag({
                value: prop("Read-only"),
                color: prop("info")
              }),
              Tag({
                value: prop("Static Tag"),
                color: prop("warning")
              })
            )
          ),
          html.div(
            attr.class("bu-p-4 bu-border bu-rounded"),
            html.h4(attr.class("bu-font-medium bu-mb-2"), "Disabled"),
            html.div(
              attr.class("bu-flex bu-flex-wrap bu-gap-2"),
              Tag({
                value: prop("Disabled"),
                color: prop("base"),
                disabled: prop(true),
                onClose: (value: string) => console.log(`Closed: ${value}`)
              }),
              Tag({
                value: prop("Also Disabled"),
                color: prop("primary"),
                disabled: prop(true)
              })
            )
          )
        )
      ),
      html.div(
        attr.class("bu-space-y-md"),
        html.h3(attr.class("bu-text-lg bu-font-semibold"), "Tag Component - Use Cases"),
        html.div(
          attr.class("bu-grid bu-grid-cols-1 bu-md:grid-cols-2 bu-gap-4"),
          html.div(
            attr.class("bu-p-4 bu-border bu-rounded"),
            html.h4(attr.class("bu-font-medium bu-mb-2"), "Status Tags"),
            html.div(
              attr.class("bu-flex bu-flex-wrap bu-gap-2"),
              Tag({ value: prop("Active"), color: prop("success") }),
              Tag({ value: prop("Pending"), color: prop("warning") }),
              Tag({ value: prop("Inactive"), color: prop("error") }),
              Tag({ value: prop("Draft"), color: prop("base") })
            )
          ),
          html.div(
            attr.class("bu-p-4 bu-border bu-rounded"),
            html.h4(attr.class("bu-font-medium bu-mb-2"), "Priority Tags"),
            html.div(
              attr.class("bu-flex bu-flex-wrap bu-gap-2"),
              Tag({ value: prop("High"), color: prop("error") }),
              Tag({ value: prop("Medium"), color: prop("warning") }),
              Tag({ value: prop("Low"), color: prop("success") }),
              Tag({ value: prop("Critical"), color: prop("error") })
            )
          ),
          html.div(
            attr.class("bu-p-4 bu-border bu-rounded"),
            html.h4(attr.class("bu-font-medium bu-mb-2"), "Category Tags"),
            html.div(
              attr.class("bu-flex bu-flex-wrap bu-gap-2"),
              Tag({ value: prop("Frontend"), color: prop("primary") }),
              Tag({ value: prop("Backend"), color: prop("secondary") }),
              Tag({ value: prop("Design"), color: prop("info") }),
              Tag({ value: prop("Testing"), color: prop("warning") })
            )
          ),
          html.div(
            attr.class("bu-p-4 bu-border bu-rounded"),
            html.h4(attr.class("bu-font-medium bu-mb-2"), "Removable Tags"),
            html.div(
              attr.class("bu-flex bu-flex-wrap bu-gap-2"),
              Tag({
                value: prop("JavaScript"),
                color: prop("primary"),
                onClose: (value: string) => console.log(`Removed: ${value}`)
              }),
              Tag({
                value: prop("TypeScript"),
                color: prop("info"),
                onClose: (value: string) => console.log(`Removed: ${value}`)
              }),
              Tag({
                value: prop("React"),
                color: prop("success"),
                onClose: (value: string) => console.log(`Removed: ${value}`)
              })
            )
          )
        )
      )
    )
=======
import { attr } from "@tempots/dom";

export const TagsPage = () => {
  return Group(
    attr.class("bu-items-start bu-gap-md bu-p-2 bu-h-full bu-overflow-hidden"),
    Stack()
>>>>>>> faa0a839
  );
};<|MERGE_RESOLUTION|>--- conflicted
+++ resolved
@@ -1,301 +1,8 @@
-import {
-<<<<<<< HEAD
-  ControlSize,
-  Tag,
-  TagsInput,
-  ThemeColorName,
-  Switch,
-  TextInput,
-=======
->>>>>>> faa0a839
-  Stack,
-  Group
-} from "@tempots/beatui";
-<<<<<<< HEAD
-import { html, attr, prop } from "@tempots/dom";
-import { ControlSizeSelector } from "../elements/control-size-selector";
-import { DisabledSelector } from "../elements/disabled-selector";
-
-const allColors: ThemeColorName[] = [
-  "base",
-  "primary",
-  "secondary",
-  "success",
-  "warning",
-  "error",
-  "info"
-];
-
-export const TagsPage = () => {
-  const size = prop<ControlSize>("md");
-  const disabled = prop(false);
-  const placeholder = prop("Add tag");
-  const tagsValue = prop(["JavaScript", "TypeScript", "React"]);
-  const sampleTags = prop(["Frontend", "Backend", "DevOps"]);
-
-  return Group(
-    attr.class("bu-items-start bu-gap-md bu-p-2 bu-h-full bu-overflow-hidden"),
-    Stack(
-      Label("Size"),
-      html.div(ControlSizeSelector({ size })),
-      html.div(DisabledSelector({ disabled })),
-      Label("Placeholder"),
-      html.div(
-        TextInput({
-          value: placeholder,
-          onInput: (value: string) => placeholder.set(value)
-        })
-      )
-    ),
-    html.div(
-      attr.class("bu-h-full bu-overflow-auto bu-space-y-lg"),
-      html.div(
-        attr.class("bu-space-y-md"),
-        html.h3(attr.class("bu-text-lg bu-font-semibold"), "TagsInput - Interactive Example"),
-        html.div(
-          attr.class("bu-p-4 bu-border bu-rounded"),
-          TagsInput({
-            value: tagsValue,
-            disabled,
-            placeholder,
-            onChange: (newTags: string[]) => {
-              console.log('Tags changed:', newTags);
-              tagsValue.set(newTags);
-            },
-            onBlur: (tags: string[]) => console.log('Tags blur:', tags)
-          }),
-          html.div(
-            attr.class("bu-mt-4 bu-text-sm bu-text-gray-600"),
-            "Current tags: ",
-            tagsValue.map(tags => tags.join(", ") || "None")
-          )
-        )
-      ),
-      html.div(
-        attr.class("bu-space-y-md"),
-        html.h3(attr.class("bu-text-lg bu-font-semibold"), "TagsInput - Common Use Cases"),
-        html.div(
-          attr.class("bu-grid bu-grid-cols-1 bu-md:grid-cols-2 bu-gap-4"),
-          html.div(
-            attr.class("bu-p-4 bu-border bu-rounded"),
-            html.h4(attr.class("bu-font-medium bu-mb-2"), "Skills"),
-            TagsInput({
-              value: prop(["JavaScript", "Python", "Go", "Rust"]),
-              placeholder: "Add programming language",
-              onChange: (tags: string[]) => console.log('Skills changed:', tags)
-            })
-          ),
-          html.div(
-            attr.class("bu-p-4 bu-border bu-rounded"),
-            html.h4(attr.class("bu-font-medium bu-mb-2"), "Categories"),
-            TagsInput({
-              value: sampleTags,
-              placeholder: "Add category",
-              onChange: (tags: string[]) => {
-                console.log('Categories changed:', tags);
-                sampleTags.set(tags);
-              }
-            })
-          ),
-          html.div(
-            attr.class("bu-p-4 bu-border bu-rounded"),
-            html.h4(attr.class("bu-font-medium bu-mb-2"), "Keywords"),
-            TagsInput({
-              value: prop(["web", "development", "ui", "ux"]),
-              placeholder: "Add keyword",
-              onChange: (tags: string[]) => console.log('Keywords changed:', tags)
-            })
-          ),
-          html.div(
-            attr.class("bu-p-4 bu-border bu-rounded"),
-            html.h4(attr.class("bu-font-medium bu-mb-2"), "Team Members"),
-            TagsInput({
-              value: prop(["alice", "bob", "charlie"]),
-              placeholder: "Add team member",
-              onChange: (tags: string[]) => console.log('Team members changed:', tags)
-            })
-          )
-        )
-      ),
-      html.div(
-        attr.class("bu-space-y-md"),
-        html.h3(attr.class("bu-text-lg bu-font-semibold"), "TagsInput - States"),
-        html.div(
-          attr.class("bu-space-y-4"),
-          html.div(
-            attr.class("bu-p-4 bu-border bu-rounded"),
-            html.h4(attr.class("bu-font-medium bu-mb-2"), "With Tags"),
-            TagsInput({
-              value: prop(["JavaScript", "TypeScript", "React"]),
-              placeholder: "Add technology",
-              onChange: (tags: string[]) => console.log('With tags changed:', tags)
-            })
-          ),
-          html.div(
-            attr.class("bu-p-4 bu-border bu-rounded"),
-            html.h4(attr.class("bu-font-medium bu-mb-2"), "Empty"),
-            TagsInput({
-              value: prop([]),
-              placeholder: "Add tags",
-              onChange: (tags: string[]) => console.log('Empty changed:', tags)
-            })
-          ),
-          html.div(
-            attr.class("bu-p-4 bu-border bu-rounded"),
-            html.h4(attr.class("bu-font-medium bu-mb-2"), "Disabled"),
-            TagsInput({
-              value: prop(["Read-only", "Disabled"]),
-              disabled: prop(true),
-              placeholder: "Cannot edit",
-              onChange: (tags: string[]) => console.log('Disabled changed:', tags)
-            })
-          )
-        )
-      ),
-      html.div(
-        attr.class("bu-space-y-md"),
-        html.h3(attr.class("bu-text-lg bu-font-semibold"), "Tag Component - Color Variations"),
-        html.div(
-          attr.class("bu-p-4 bu-border bu-rounded"),
-          html.div(
-            attr.class("bu-flex bu-flex-wrap bu-gap-2"),
-            ...allColors.map(color =>
-              Tag({
-                value: prop(color),
-                color: prop(color),
-                onClose: (value: string) => console.log(`Closed tag: ${value}`)
-              })
-            )
-          )
-        )
-      ),
-      html.div(
-        attr.class("bu-space-y-md"),
-        html.h3(attr.class("bu-text-lg bu-font-semibold"), "Tag Component - States"),
-        html.div(
-          attr.class("bu-space-y-4"),
-          html.div(
-            attr.class("bu-p-4 bu-border bu-rounded"),
-            html.h4(attr.class("bu-font-medium bu-mb-2"), "With Close Button"),
-            html.div(
-              attr.class("bu-flex bu-flex-wrap bu-gap-2"),
-              Tag({
-                value: prop("Closeable"),
-                color: prop("primary"),
-                onClose: (value: string) => console.log(`Closed: ${value}`)
-              }),
-              Tag({
-                value: prop("Another Tag"),
-                color: prop("success"),
-                onClose: (value: string) => console.log(`Closed: ${value}`)
-              })
-            )
-          ),
-          html.div(
-            attr.class("bu-p-4 bu-border bu-rounded"),
-            html.h4(attr.class("bu-font-medium bu-mb-2"), "Without Close Button"),
-            html.div(
-              attr.class("bu-flex bu-flex-wrap bu-gap-2"),
-              Tag({
-                value: prop("Read-only"),
-                color: prop("info")
-              }),
-              Tag({
-                value: prop("Static Tag"),
-                color: prop("warning")
-              })
-            )
-          ),
-          html.div(
-            attr.class("bu-p-4 bu-border bu-rounded"),
-            html.h4(attr.class("bu-font-medium bu-mb-2"), "Disabled"),
-            html.div(
-              attr.class("bu-flex bu-flex-wrap bu-gap-2"),
-              Tag({
-                value: prop("Disabled"),
-                color: prop("base"),
-                disabled: prop(true),
-                onClose: (value: string) => console.log(`Closed: ${value}`)
-              }),
-              Tag({
-                value: prop("Also Disabled"),
-                color: prop("primary"),
-                disabled: prop(true)
-              })
-            )
-          )
-        )
-      ),
-      html.div(
-        attr.class("bu-space-y-md"),
-        html.h3(attr.class("bu-text-lg bu-font-semibold"), "Tag Component - Use Cases"),
-        html.div(
-          attr.class("bu-grid bu-grid-cols-1 bu-md:grid-cols-2 bu-gap-4"),
-          html.div(
-            attr.class("bu-p-4 bu-border bu-rounded"),
-            html.h4(attr.class("bu-font-medium bu-mb-2"), "Status Tags"),
-            html.div(
-              attr.class("bu-flex bu-flex-wrap bu-gap-2"),
-              Tag({ value: prop("Active"), color: prop("success") }),
-              Tag({ value: prop("Pending"), color: prop("warning") }),
-              Tag({ value: prop("Inactive"), color: prop("error") }),
-              Tag({ value: prop("Draft"), color: prop("base") })
-            )
-          ),
-          html.div(
-            attr.class("bu-p-4 bu-border bu-rounded"),
-            html.h4(attr.class("bu-font-medium bu-mb-2"), "Priority Tags"),
-            html.div(
-              attr.class("bu-flex bu-flex-wrap bu-gap-2"),
-              Tag({ value: prop("High"), color: prop("error") }),
-              Tag({ value: prop("Medium"), color: prop("warning") }),
-              Tag({ value: prop("Low"), color: prop("success") }),
-              Tag({ value: prop("Critical"), color: prop("error") })
-            )
-          ),
-          html.div(
-            attr.class("bu-p-4 bu-border bu-rounded"),
-            html.h4(attr.class("bu-font-medium bu-mb-2"), "Category Tags"),
-            html.div(
-              attr.class("bu-flex bu-flex-wrap bu-gap-2"),
-              Tag({ value: prop("Frontend"), color: prop("primary") }),
-              Tag({ value: prop("Backend"), color: prop("secondary") }),
-              Tag({ value: prop("Design"), color: prop("info") }),
-              Tag({ value: prop("Testing"), color: prop("warning") })
-            )
-          ),
-          html.div(
-            attr.class("bu-p-4 bu-border bu-rounded"),
-            html.h4(attr.class("bu-font-medium bu-mb-2"), "Removable Tags"),
-            html.div(
-              attr.class("bu-flex bu-flex-wrap bu-gap-2"),
-              Tag({
-                value: prop("JavaScript"),
-                color: prop("primary"),
-                onClose: (value: string) => console.log(`Removed: ${value}`)
-              }),
-              Tag({
-                value: prop("TypeScript"),
-                color: prop("info"),
-                onClose: (value: string) => console.log(`Removed: ${value}`)
-              }),
-              Tag({
-                value: prop("React"),
-                color: prop("success"),
-                onClose: (value: string) => console.log(`Removed: ${value}`)
-              })
-            )
-          )
-        )
-      )
-    )
-=======
 import { attr } from "@tempots/dom";
 
 export const TagsPage = () => {
   return Group(
     attr.class("bu-items-start bu-gap-md bu-p-2 bu-h-full bu-overflow-hidden"),
     Stack()
->>>>>>> faa0a839
   );
 };