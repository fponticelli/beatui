--- conflicted
+++ resolved
@@ -1,534 +1,8 @@
-import {
-<<<<<<< HEAD
-  Button,
-  TextInput,
-  TextArea,
-  NumberInput,
-  DateInput,
-  CheckboxInput,
-  TagsInput,
-  Switch,
-  SegmentedControl,
-=======
->>>>>>> faa0a839
-  Stack,
-  Group
-} from "@tempots/beatui";
-<<<<<<< HEAD
-import { html, attr, prop } from "@tempots/dom";
-import { DisabledSelector } from "../elements/disabled-selector";
-
-export const FormPage = () => {
-  const disabled = prop(false);
-  const hasError = prop(false);
-
-  // Form field values
-  const firstName = prop("John");
-  const lastName = prop("Doe");
-  const email = prop("john.doe@example.com");
-  const age = prop(25);
-  const birthDate = prop(new Date("1998-01-01"));
-  const bio = prop("Software developer with a passion for creating amazing user experiences.");
-  const newsletter = prop(true);
-  const notifications = prop(false);
-  const skills = prop(["JavaScript", "TypeScript", "React"]);
-  const experience = prop('intermediate' as 'beginner' | 'intermediate' | 'advanced'); // 0: Beginner, 1: Intermediate, 2: Advanced
-  const theme = prop('light' as 'light' | 'dark' | 'auto'); // 0: Light, 1: Dark, 2: Auto
-
-  return Group(
-    attr.class("bu-items-start bu-gap-md bu-p-2 bu-h-full bu-overflow-hidden"),
-    Stack(
-      html.div(DisabledSelector({ disabled })),
-      html.div(
-        Switch({
-          label: "Has Error",
-          value: hasError,
-          onChange: (value: boolean) => hasError.set(value)
-        })
-      )
-    ),
-    html.div(
-      attr.class("bu-h-full bu-overflow-auto bu-space-y-lg"),
-      html.div(
-        attr.class("bu-space-y-md"),
-        html.h3(attr.class("bu-text-lg bu-font-semibold"), "Complete Form Example"),
-        html.form(
-          attr.class("bu-p-6 bu-border bu-rounded bu-space-y-4 bu-bg-white"),
-          html.h4(attr.class("bu-text-md bu-font-medium bu-mb-4"), "User Profile"),
-
-          // Personal Information Section
-          html.div(
-            attr.class("bu-grid bu-grid-cols-1 bu-md:grid-cols-2 bu-gap-4"),
-            html.div(
-              attr.class("bu-space-y-2"),
-              Label("First Name"),
-              TextInput({
-                value: firstName,
-                placeholder: prop("Enter your first name"),
-                disabled,
-                hasError,
-                onInput: (value: string) => firstName.set(value)
-              })
-            ),
-            html.div(
-              attr.class("bu-space-y-2"),
-              Label("Last Name"),
-              TextInput({
-                value: lastName,
-                placeholder: prop("Enter your last name"),
-                disabled,
-                hasError,
-                onInput: (value: string) => lastName.set(value)
-              })
-            )
-          ),
-
-          html.div(
-            attr.class("bu-space-y-2"),
-            Label("Email Address"),
-            TextInput({
-              value: email,
-              placeholder: prop("Enter your email"),
-              disabled,
-              hasError,
-              onInput: (value: string) => email.set(value)
-            })
-          ),
-
-          html.div(
-            attr.class("bu-grid bu-grid-cols-1 bu-md:grid-cols-2 bu-gap-4"),
-            html.div(
-              attr.class("bu-space-y-2"),
-              Label("Age"),
-              NumberInput({
-                value: age,
-                min: prop(18),
-                max: prop(100),
-                disabled,
-                hasError,
-                onChange: (value: number) => age.set(value)
-              })
-            ),
-            html.div(
-              attr.class("bu-space-y-2"),
-              Label("Birth Date"),
-              DateInput({
-                value: birthDate,
-                disabled,
-                hasError,
-                onChange: (value: Date) => birthDate.set(value)
-              })
-            )
-          ),
-
-          html.div(
-            attr.class("bu-space-y-2"),
-            Label("Bio"),
-            TextArea({
-              value: bio,
-              placeholder: prop("Tell us about yourself"),
-              rows: prop(4),
-              disabled,
-              hasError,
-              onInput: (value: string) => bio.set(value)
-            })
-          ),
-
-          html.div(
-            attr.class("bu-space-y-2"),
-            Label("Skills"),
-            TagsInput({
-              value: skills,
-              placeholder: prop("Add your skills"),
-              disabled,
-              hasError,
-              onChange: (value: string[]) => skills.set(value)
-            })
-          ),
-
-          html.div(
-            attr.class("bu-space-y-2"),
-            Label("Experience Level"),
-            SegmentedControl({
-              options: {
-                beginner: "Beginner",
-                intermediate: "Intermediate",
-                advanced: "Advanced"
-              },
-              value: experience,
-              onChange: experience.set
-              // segments: [
-              //   { label: "Beginner", onSelect: () => experience.set(0) },
-              //   { label: "Intermediate", onSelect: () => experience.set(1) },
-              //   { label: "Advanced", onSelect: () => experience.set(2) }
-              // ],
-              // activeSegment: experience
-            })
-          ),
-
-          html.div(
-            attr.class("bu-space-y-2"),
-            Label("Theme Preference"),
-            SegmentedControl({
-              options: {
-                light: "Light",
-                dark: "Dark",
-                auto: "Auto"
-              },
-              value: theme,
-              onChange: theme.set
-              // segments: [
-              //   { label: "Light", onSelect: () => theme.set(0) },
-              //   { label: "Dark", onSelect: () => theme.set(1) },
-              //   { label: "Auto", onSelect: () => theme.set(2) }
-              // ],
-              // activeSegment: theme
-            })
-          ),
-
-          html.div(
-            attr.class("bu-space-y-3"),
-            html.div(
-              CheckboxInput({
-                value: newsletter,
-                placeholder: prop("Subscribe to newsletter"),
-                disabled,
-                onChange: (value: boolean) => newsletter.set(value)
-              })
-            ),
-            html.div(
-              CheckboxInput({
-                value: notifications,
-                placeholder: prop("Enable push notifications"),
-                disabled,
-                onChange: (value: boolean) => notifications.set(value)
-              })
-            )
-          ),
-
-          html.div(
-            attr.class("bu-flex bu-gap-4 bu-pt-4"),
-            Button(
-              {
-                variant: prop("filled"),
-                color: prop("primary"),
-                disabled,
-                onClick: () => {
-                  console.log("Form submitted:", {
-                    firstName: firstName.value,
-                    lastName: lastName.value,
-                    email: email.value,
-                    age: age.value,
-                    birthDate: birthDate.value,
-                    bio: bio.value,
-                    skills: skills.value,
-                    experience: experience.value,
-                    theme: theme.value,
-                    newsletter: newsletter.value,
-                    notifications: notifications.value
-                  });
-                }
-              },
-              "Save Profile"
-            ),
-            Button(
-              {
-                variant: prop("outline"),
-                disabled,
-                onClick: () => {
-                  firstName.set("John");
-                  lastName.set("Doe");
-                  email.set("john.doe@example.com");
-                  age.set(25);
-                  birthDate.set(new Date("1998-01-01"));
-                  bio.set("Software developer with a passion for creating amazing user experiences.");
-                  skills.set(["JavaScript", "TypeScript", "React"]);
-                  experience.set(1);
-                  theme.set(0);
-                  newsletter.set(true);
-                  notifications.set(false);
-                }
-              },
-              "Reset"
-            )
-          )
-        )
-      ),
-      html.div(
-        attr.class("bu-space-y-md"),
-        html.h3(attr.class("bu-text-lg bu-font-semibold"), "Individual Form Components"),
-        html.div(
-          attr.class("bu-grid bu-grid-cols-1 bu-md:grid-cols-2 bu-gap-6"),
-
-          // TextInput Examples
-          html.div(
-            attr.class("bu-p-4 bu-border bu-rounded"),
-            html.h4(attr.class("bu-font-medium bu-mb-3"), "Text Input"),
-            html.div(
-              attr.class("bu-space-y-3"),
-              html.div(
-                attr.class("bu-space-y-1"),
-                html.label(attr.class("bu-text-sm bu-font-medium"), "Basic"),
-                TextInput({
-                  value: prop("Sample text"),
-                  placeholder: prop("Enter text"),
-                  disabled,
-                  hasError,
-                  onInput: (value: string) => console.log("Text input:", value)
-                })
-              ),
-              html.div(
-                attr.class("bu-space-y-1"),
-                html.label(attr.class("bu-text-sm bu-font-medium"), "With Placeholder"),
-                TextInput({
-                  value: prop(""),
-                  placeholder: prop("Type something here..."),
-                  disabled,
-                  hasError,
-                  onInput: (value: string) => console.log("Text input:", value)
-                })
-              )
-            )
-          ),
-
-          // NumberInput Examples
-          html.div(
-            attr.class("bu-p-4 bu-border bu-rounded"),
-            html.h4(attr.class("bu-font-medium bu-mb-3"), "Number Input"),
-            html.div(
-              attr.class("bu-space-y-3"),
-              html.div(
-                attr.class("bu-space-y-1"),
-                html.label(attr.class("bu-text-sm bu-font-medium"), "Basic"),
-                NumberInput({
-                  value: prop(42),
-                  disabled,
-                  hasError,
-                  onChange: (value: number) => console.log("Number:", value)
-                })
-              ),
-              html.div(
-                attr.class("bu-space-y-1"),
-                html.label(attr.class("bu-text-sm bu-font-medium"), "With Min/Max/Step"),
-                NumberInput({
-                  value: prop(50),
-                  min: prop(0),
-                  max: prop(100),
-                  step: prop(5),
-                  disabled,
-                  hasError,
-                  onChange: (value: number) => console.log("Number:", value)
-                })
-              )
-            )
-          ),
-
-          // DateInput Examples
-          html.div(
-            attr.class("bu-p-4 bu-border bu-rounded"),
-            html.h4(attr.class("bu-font-medium bu-mb-3"), "Date Input"),
-            html.div(
-              attr.class("bu-space-y-3"),
-              html.div(
-                attr.class("bu-space-y-1"),
-                html.label(attr.class("bu-text-sm bu-font-medium"), "Birth Date"),
-                DateInput({
-                  value: prop(new Date("1990-01-01")),
-                  disabled,
-                  hasError,
-                  onChange: (value: Date) => console.log("Date:", value)
-                })
-              ),
-              html.div(
-                attr.class("bu-space-y-1"),
-                html.label(attr.class("bu-text-sm bu-font-medium"), "Event Date"),
-                DateInput({
-                  value: prop(new Date()),
-                  disabled,
-                  hasError,
-                  onChange: (value: Date) => console.log("Date:", value)
-                })
-              )
-            )
-          ),
-
-          // CheckboxInput Examples
-          html.div(
-            attr.class("bu-p-4 bu-border bu-rounded"),
-            html.h4(attr.class("bu-font-medium bu-mb-3"), "Checkbox Input"),
-            html.div(
-              attr.class("bu-space-y-3"),
-              CheckboxInput({
-                value: prop(true),
-                placeholder: prop("I agree to the terms"),
-                disabled,
-                onChange: (value: boolean) => console.log("Checkbox:", value)
-              }),
-              CheckboxInput({
-                value: prop(false),
-                placeholder: prop("Send me updates"),
-                disabled,
-                onChange: (value: boolean) => console.log("Checkbox:", value)
-              }),
-              CheckboxInput({
-                value: prop(true),
-                placeholder: prop("Remember my preferences"),
-                disabled,
-                onChange: (value: boolean) => console.log("Checkbox:", value)
-              })
-            )
-          )
-        )
-      ),
-      html.div(
-        attr.class("bu-space-y-md"),
-        html.h3(attr.class("bu-text-lg bu-font-semibold"), "TextArea Component"),
-        html.div(
-          attr.class("bu-grid bu-grid-cols-1 bu-md:grid-cols-2 bu-gap-6"),
-          html.div(
-            attr.class("bu-p-4 bu-border bu-rounded"),
-            html.h4(attr.class("bu-font-medium bu-mb-3"), "Small TextArea"),
-            TextArea({
-              value: prop("This is a small text area for short descriptions."),
-              placeholder: prop("Enter a short description"),
-              rows: prop(3),
-              disabled,
-              hasError,
-              onInput: (value: string) => console.log("TextArea:", value)
-            })
-          ),
-          html.div(
-            attr.class("bu-p-4 bu-border bu-rounded"),
-            html.h4(attr.class("bu-font-medium bu-mb-3"), "Large TextArea"),
-            TextArea({
-              value: prop("This is a larger text area suitable for longer content like comments, feedback, or detailed descriptions. It provides more space for users to express their thoughts."),
-              placeholder: prop("Enter detailed information"),
-              rows: prop(6),
-              disabled,
-              hasError,
-              onInput: (value: string) => console.log("TextArea:", value)
-            })
-          )
-        )
-      ),
-      html.div(
-        attr.class("bu-space-y-md"),
-        html.h3(attr.class("bu-text-lg bu-font-semibold"), "Form States & Validation"),
-        html.div(
-          attr.class("bu-grid bu-grid-cols-1 bu-md:grid-cols-3 bu-gap-4"),
-          html.div(
-            attr.class("bu-p-4 bu-border bu-rounded"),
-            html.h4(attr.class("bu-font-medium bu-mb-3"), "Normal State"),
-            html.div(
-              attr.class("bu-space-y-3"),
-              TextInput({
-                value: prop("Normal input"),
-                placeholder: prop("Enter text"),
-                onInput: (value: string) => console.log("Normal:", value)
-              }),
-              NumberInput({
-                value: prop(123),
-                onChange: (value: number) => console.log("Normal number:", value)
-              }),
-              CheckboxInput({
-                value: prop(true),
-                placeholder: prop("Normal checkbox"),
-                onChange: (value: boolean) => console.log("Normal checkbox:", value)
-              })
-            )
-          ),
-          html.div(
-            attr.class("bu-p-4 bu-border bu-rounded"),
-            html.h4(attr.class("bu-font-medium bu-mb-3"), "Disabled State"),
-            html.div(
-              attr.class("bu-space-y-3"),
-              TextInput({
-                value: prop("Disabled input"),
-                placeholder: prop("Cannot edit"),
-                disabled: prop(true),
-                onInput: (value: string) => console.log("Disabled:", value)
-              }),
-              NumberInput({
-                value: prop(456),
-                disabled: prop(true),
-                onChange: (value: number) => console.log("Disabled number:", value)
-              }),
-              CheckboxInput({
-                value: prop(false),
-                placeholder: prop("Disabled checkbox"),
-                disabled: prop(true),
-                onChange: (value: boolean) => console.log("Disabled checkbox:", value)
-              })
-            )
-          ),
-          html.div(
-            attr.class("bu-p-4 bu-border bu-rounded"),
-            html.h4(attr.class("bu-font-medium bu-mb-3"), "Error State"),
-            html.div(
-              attr.class("bu-space-y-3"),
-              TextInput({
-                value: prop("Invalid input"),
-                placeholder: prop("Has error"),
-                hasError: prop(true),
-                onInput: (value: string) => console.log("Error:", value)
-              }),
-              NumberInput({
-                value: prop(-1),
-                hasError: prop(true),
-                onChange: (value: number) => console.log("Error number:", value)
-              }),
-              CheckboxInput({
-                value: prop(false),
-                placeholder: prop("Required checkbox"),
-                hasError: prop(true),
-                onChange: (value: boolean) => console.log("Error checkbox:", value)
-              })
-            )
-          )
-        )
-      ),
-      html.div(
-        attr.class("bu-space-y-md"),
-        html.h3(attr.class("bu-text-lg bu-font-semibold"), "Form Best Practices"),
-        html.div(
-          attr.class("bu-p-4 bu-border bu-rounded bu-bg-gray-50"),
-          html.div(
-            attr.class("bu-space-y-2 bu-text-sm"),
-            html.div(attr.class("bu-font-medium"), "Form Component Features:"),
-            html.div("✅ Consistent styling across all input types"),
-            html.div("✅ Built-in validation state support"),
-            html.div("✅ Accessibility features (ARIA labels, keyboard navigation)"),
-            html.div("✅ Responsive design with proper spacing"),
-            html.div("✅ Error state handling"),
-            html.div("✅ Disabled state support"),
-            html.br(),
-            html.div(attr.class("bu-font-medium"), "Available Components:"),
-            html.div("• TextInput - Single-line text input"),
-            html.div("• TextArea - Multi-line text input"),
-            html.div("• NumberInput - Numeric input with min/max/step"),
-            html.div("• DateInput - Date picker input"),
-            html.div("• CheckboxInput - Checkbox with label"),
-            html.div("• TagsInput - Multi-tag input field"),
-            html.div("• Switch - Switch component"),
-            html.div("• SegmentedControl - Multi-option selector"),
-            html.br(),
-            html.div(attr.class("bu-font-medium"), "Usage Tips:"),
-            html.div("• Always provide meaningful placeholders"),
-            html.div("• Use proper labels for accessibility"),
-            html.div("• Handle validation states appropriately"),
-            html.div("• Group related fields logically"),
-            html.div("• Provide clear feedback for user actions")
-          )
-        )
-      )
-    )
-=======
 import { attr } from "@tempots/dom";
 
 export const FormPage = () => {
   return Group(
     attr.class("bu-items-start bu-gap-md bu-p-2 bu-h-full bu-overflow-hidden"),
     Stack()
->>>>>>> faa0a839
   );
 };