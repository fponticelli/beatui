--- conflicted
+++ resolved
@@ -58,11 +58,6 @@
         }),
         When(
           hidePassword,
-<<<<<<< HEAD
-          () => Icon({ icon: 'line-md:watch', color: 'base' }),
-          () => Icon({ icon: 'line-md:watch-off', color: 'base' })
-        )
-=======
           () => Fragment(attr.type('password')),
           () => Fragment(attr.type('text'))
         ),
@@ -71,7 +66,6 @@
         onBlur != null ? on.blur(emitValue(onBlur)) : Empty,
         onChange != null ? on.change(emitValue(onChange)) : Empty,
         onInput != null ? on.input(emitValue(onInput)) : Empty
->>>>>>> 3cf13484
       ),
       after:
         after ??
