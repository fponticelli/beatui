--- conflicted
+++ resolved
@@ -46,11 +46,7 @@
   return html.span(...children)
 }
 
-<<<<<<< HEAD
-export function SidebarClickLink(options: ClickAction, ...children: TNode[]) {
-  return html.button(on.click(options.onClick), ...children)
-=======
-function SidebarClickLink(
+export function SidebarClickLink(
   options: ClickAction &
     Partial<
       Pick<SidebarLinkOptions, 'ariaExpanded' | 'ariaControls' | 'ariaLabel'>
@@ -102,7 +98,6 @@
     }),
     ...children
   )
->>>>>>> 3cf13484
 }
 
 export function SidebarLink(options: SidebarLinkOptions) {
