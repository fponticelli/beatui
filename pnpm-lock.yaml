lockfileVersion: '9.0'

settings:
  autoInstallPeers: true
  excludeLinksFromLockfile: false

importers:

  .:
    devDependencies:
      turbo:
        specifier: 2.5.4
        version: 2.5.4

  apps/docs:
    dependencies:
      '@apidevtools/json-schema-ref-parser':
        specifier: ^14.2.0
        version: 14.2.0(@types/json-schema@7.0.15)
      '@tempots/beatui':
        specifier: workspace:*
        version: link:../../packages/beatui
      '@tempots/dom':
        specifier: 30.1.0
        version: 30.1.0
      '@tempots/std':
        specifier: 0.24.0
        version: 0.24.0
      '@tempots/ui':
        specifier: 9.0.0
        version: 9.0.0(@tempots/dom@30.1.0)(@tempots/std@0.24.0)
      zod:
        specifier: ^3.25.67
        version: 3.25.76
    devDependencies:
      '@types/fs-extra':
        specifier: ^11.0.4
        version: 11.0.4
      '@types/jsdom':
        specifier: ^21.1.7
        version: 21.1.7
      '@types/node':
        specifier: 22.15.18
        version: 22.15.18
      '@typescript-eslint/eslint-plugin':
        specifier: 8.32.1
        version: 8.32.1(@typescript-eslint/parser@8.32.1(eslint@9.27.0(jiti@2.6.0))(typescript@5.8.3))(eslint@9.27.0(jiti@2.6.0))(typescript@5.8.3)
      '@typescript-eslint/parser':
        specifier: 8.32.1
        version: 8.32.1(eslint@9.27.0(jiti@2.6.0))(typescript@5.8.3)
      cheerio:
        specifier: ^1.0.0
        version: 1.1.0
      eslint:
        specifier: 9.27.0
        version: 9.27.0(jiti@2.6.0)
      eslint-config-prettier:
        specifier: 10.1.5
        version: 10.1.5(eslint@9.27.0(jiti@2.6.0))
      eslint-plugin-prettier:
        specifier: 5.4.0
        version: 5.4.0(eslint-config-prettier@10.1.5(eslint@9.27.0(jiti@2.6.0)))(eslint@9.27.0(jiti@2.6.0))(prettier@3.5.3)
      fs-extra:
        specifier: ^11.2.0
        version: 11.3.0
      jsdom:
        specifier: 26.1.0
        version: 26.1.0
      prettier:
        specifier: 3.5.3
        version: 3.5.3
      serve:
        specifier: ^14.2.4
        version: 14.2.4
      tsx:
        specifier: ^4.19.4
        version: 4.20.3
      typescript:
        specifier: ^5.8.3
        version: 5.8.3
      typescript-eslint:
        specifier: 8.32.1
        version: 8.32.1(eslint@9.27.0(jiti@2.6.0))(typescript@5.8.3)
      vite:
<<<<<<< HEAD
        specifier: ^6.3.5
        version: 6.3.5(@types/node@22.15.18)(jiti@2.6.0)(lightningcss@1.30.1)(tsx@4.20.3)(yaml@2.8.1)
=======
        specifier: ^7.1.7
        version: 7.1.7(@types/node@22.15.18)(tsx@4.20.3)(yaml@2.8.1)
>>>>>>> b6a203cf

  packages/beatui:
    dependencies:
      '@js-temporal/polyfill':
        specifier: ^0.5.1
        version: 0.5.1
      '@milkdown/crepe':
        specifier: ^7.15.3
        version: 7.15.3(prosemirror-model@1.25.3)(prosemirror-state@1.4.3)(prosemirror-view@1.40.1)(typescript@5.8.3)
      '@milkdown/kit':
        specifier: ^7.15.3
        version: 7.15.3(@codemirror/language@6.11.3)(@codemirror/state@6.5.2)(@codemirror/view@6.38.1)(typescript@5.8.3)
      '@tempots/dom':
        specifier: 30.1.0
        version: 30.1.0
      '@tempots/std':
        specifier: 0.24.0
        version: 0.24.0
      '@tempots/ui':
        specifier: 9.0.0
        version: 9.0.0(@tempots/dom@30.1.0)(@tempots/std@0.24.0)
      '@types/json-schema':
        specifier: ^7.0.15
        version: 7.0.15
      ajv:
        specifier: ^8.17.1
        version: 8.17.1
      ajv-formats:
        specifier: ^3.0.1
        version: 3.0.1(ajv@8.17.1)
      katex:
        specifier: ^0.16.22
        version: 0.16.22
      micromark:
        specifier: ^4.0.2
        version: 4.0.2
      micromark-extension-gfm:
        specifier: ^3.0.0
        version: 3.0.0
      monaco-editor:
        specifier: 0.53.0
        version: 0.53.0
    devDependencies:
      '@tailwindcss/cli':
        specifier: 4.1.13
        version: 4.1.13
      '@tailwindcss/vite':
        specifier: ^4.1.13
        version: 4.1.13(vite@7.1.7(@types/node@22.15.18)(jiti@2.6.0)(lightningcss@1.30.1)(tsx@4.20.3)(yaml@2.8.1))
      '@testing-library/dom':
        specifier: 10.4.0
        version: 10.4.0
      '@types/node':
        specifier: 22.15.18
        version: 22.15.18
      '@typescript-eslint/eslint-plugin':
        specifier: 8.32.1
        version: 8.32.1(@typescript-eslint/parser@8.32.1(eslint@9.27.0(jiti@2.6.0))(typescript@5.8.3))(eslint@9.27.0(jiti@2.6.0))(typescript@5.8.3)
      '@typescript-eslint/parser':
        specifier: 8.32.1
        version: 8.32.1(eslint@9.27.0(jiti@2.6.0))(typescript@5.8.3)
      eslint:
        specifier: 9.27.0
        version: 9.27.0(jiti@2.6.0)
      eslint-config-prettier:
        specifier: 10.1.5
        version: 10.1.5(eslint@9.27.0(jiti@2.6.0))
      jsdom:
        specifier: 26.1.0
        version: 26.1.0
      prettier:
        specifier: 3.5.3
        version: 3.5.3
      tailwindcss:
        specifier: 4.1.13
        version: 4.1.13
      tsx:
        specifier: ^4.19.4
        version: 4.20.3
      typescript:
        specifier: 5.8.3
        version: 5.8.3
      typescript-eslint:
        specifier: 8.32.1
        version: 8.32.1(eslint@9.27.0(jiti@2.6.0))(typescript@5.8.3)
      vite:
        specifier: 7.1.7
<<<<<<< HEAD
        version: 7.1.7(@types/node@22.15.18)(jiti@2.6.0)(lightningcss@1.30.1)(tsx@4.20.3)(yaml@2.8.1)
=======
        version: 7.1.7(@types/node@22.15.18)(tsx@4.20.3)(yaml@2.8.1)
>>>>>>> b6a203cf
      vitest:
        specifier: 3.1.3
        version: 3.1.3(@types/debug@4.1.12)(@types/node@22.15.18)(jiti@2.6.0)(jsdom@26.1.0)(lightningcss@1.30.1)(tsx@4.20.3)(yaml@2.8.1)

packages:

  '@apidevtools/json-schema-ref-parser@14.2.0':
    resolution: {integrity: sha512-NaGMMWwppbByagq+LwQMq6PMXHFWVu6kSwwx+eJfYTJ5zdpOvb9TIk6ZWxEEeXMUvGdVOZq3JalYsjsTZDvtkA==}
    engines: {node: '>= 20'}
    peerDependencies:
      '@types/json-schema': ^7.0.15

  '@asamuzakjp/css-color@3.2.0':
    resolution: {integrity: sha512-K1A6z8tS3XsmCMM86xoWdn7Fkdn9m6RSVtocUrJYIwZnFVkng/PvkEoWtOWmP+Scc6saYWHWZYbndEEXxl24jw==}

  '@babel/code-frame@7.27.1':
    resolution: {integrity: sha512-cjQ7ZlQ0Mv3b47hABuTevyTuYN4i+loJKGeV9flcCgIK37cCXRh+L1bd3iBHlynerhQ7BhCkn2BPbQUL+rGqFg==}
    engines: {node: '>=6.9.0'}

  '@babel/helper-string-parser@7.27.1':
    resolution: {integrity: sha512-qMlSxKbpRlAridDExk92nSobyDdpPijUq2DW6oDnUqd0iOGxmQjyqhMIihI9+zv4LPyZdRje2cavWPbCbWm3eA==}
    engines: {node: '>=6.9.0'}

  '@babel/helper-validator-identifier@7.27.1':
    resolution: {integrity: sha512-D2hP9eA+Sqx1kBZgzxZh0y1trbuU+JoDkiEwqhQ36nodYqJwyEIhPSdMNd7lOm/4io72luTPWH20Yda0xOuUow==}
    engines: {node: '>=6.9.0'}

  '@babel/parser@7.28.3':
    resolution: {integrity: sha512-7+Ey1mAgYqFAx2h0RuoxcQT5+MlG3GTV0TQrgr7/ZliKsm/MNDxVVutlWaziMq7wJNAz8MTqz55XLpWvva6StA==}
    engines: {node: '>=6.0.0'}
    hasBin: true

  '@babel/runtime@7.27.4':
    resolution: {integrity: sha512-t3yaEOuGu9NlIZ+hIeGbBjFtZT7j2cb2tg0fuaJKeGotchRjjLfrBA9Kwf8quhpP1EUuxModQg04q/mBwyg8uA==}
    engines: {node: '>=6.9.0'}

  '@babel/types@7.28.2':
    resolution: {integrity: sha512-ruv7Ae4J5dUYULmeXw1gmb7rYRz57OWCPM57pHojnLq/3Z1CK2lNSLTCVjxVk1F/TZHwOZZrOWi0ur95BbLxNQ==}
    engines: {node: '>=6.9.0'}

  '@codemirror/autocomplete@6.18.6':
    resolution: {integrity: sha512-PHHBXFomUs5DF+9tCOM/UoW6XQ4R44lLNNhRaW9PKPTU0D7lIjRg3ElxaJnTwsl/oHiR93WSXDBrekhoUGCPtg==}

  '@codemirror/commands@6.8.1':
    resolution: {integrity: sha512-KlGVYufHMQzxbdQONiLyGQDUW0itrLZwq3CcY7xpv9ZLRHqzkBSoteocBHtMCoY7/Ci4xhzSrToIeLg7FxHuaw==}

  '@codemirror/lang-angular@0.1.4':
    resolution: {integrity: sha512-oap+gsltb/fzdlTQWD6BFF4bSLKcDnlxDsLdePiJpCVNKWXSTAbiiQeYI3UmES+BLAdkmIC1WjyztC1pi/bX4g==}

  '@codemirror/lang-cpp@6.0.3':
    resolution: {integrity: sha512-URM26M3vunFFn9/sm6rzqrBzDgfWuDixp85uTY49wKudToc2jTHUrKIGGKs+QWND+YLofNNZpxcNGRynFJfvgA==}

  '@codemirror/lang-css@6.3.1':
    resolution: {integrity: sha512-kr5fwBGiGtmz6l0LSJIbno9QrifNMUusivHbnA1H6Dmqy4HZFte3UAICix1VuKo0lMPKQr2rqB+0BkKi/S3Ejg==}

  '@codemirror/lang-go@6.0.1':
    resolution: {integrity: sha512-7fNvbyNylvqCphW9HD6WFnRpcDjr+KXX/FgqXy5H5ZS0eC5edDljukm/yNgYkwTsgp2busdod50AOTIy6Jikfg==}

  '@codemirror/lang-html@6.4.9':
    resolution: {integrity: sha512-aQv37pIMSlueybId/2PVSP6NPnmurFDVmZwzc7jszd2KAF8qd4VBbvNYPXWQq90WIARjsdVkPbw29pszmHws3Q==}

  '@codemirror/lang-java@6.0.2':
    resolution: {integrity: sha512-m5Nt1mQ/cznJY7tMfQTJchmrjdjQ71IDs+55d1GAa8DGaB8JXWsVCkVT284C3RTASaY43YknrK2X3hPO/J3MOQ==}

  '@codemirror/lang-javascript@6.2.4':
    resolution: {integrity: sha512-0WVmhp1QOqZ4Rt6GlVGwKJN3KW7Xh4H2q8ZZNGZaP6lRdxXJzmjm4FqvmOojVj6khWJHIb9sp7U/72W7xQgqAA==}

  '@codemirror/lang-json@6.0.2':
    resolution: {integrity: sha512-x2OtO+AvwEHrEwR0FyyPtfDUiloG3rnVTSZV1W8UteaLL8/MajQd8DpvUb2YVzC+/T18aSDv0H9mu+xw0EStoQ==}

  '@codemirror/lang-less@6.0.2':
    resolution: {integrity: sha512-EYdQTG22V+KUUk8Qq582g7FMnCZeEHsyuOJisHRft/mQ+ZSZ2w51NupvDUHiqtsOy7It5cHLPGfHQLpMh9bqpQ==}

  '@codemirror/lang-liquid@6.3.0':
    resolution: {integrity: sha512-fY1YsUExcieXRTsCiwX/bQ9+PbCTA/Fumv7C7mTUZHoFkibfESnaXwpr2aKH6zZVwysEunsHHkaIpM/pl3xETQ==}

  '@codemirror/lang-markdown@6.3.4':
    resolution: {integrity: sha512-fBm0BO03azXnTAsxhONDYHi/qWSI+uSEIpzKM7h/bkIc9fHnFp9y7KTMXKON0teNT97pFhc1a9DQTtWBYEZ7ug==}

  '@codemirror/lang-php@6.0.2':
    resolution: {integrity: sha512-ZKy2v1n8Fc8oEXj0Th0PUMXzQJ0AIR6TaZU+PbDHExFwdu+guzOA4jmCHS1Nz4vbFezwD7LyBdDnddSJeScMCA==}

  '@codemirror/lang-python@6.2.1':
    resolution: {integrity: sha512-IRjC8RUBhn9mGR9ywecNhB51yePWCGgvHfY1lWN/Mrp3cKuHr0isDKia+9HnvhiWNnMpbGhWrkhuWOc09exRyw==}

  '@codemirror/lang-rust@6.0.2':
    resolution: {integrity: sha512-EZaGjCUegtiU7kSMvOfEZpaCReowEf3yNidYu7+vfuGTm9ow4mthAparY5hisJqOHmJowVH3Upu+eJlUji6qqA==}

  '@codemirror/lang-sass@6.0.2':
    resolution: {integrity: sha512-l/bdzIABvnTo1nzdY6U+kPAC51czYQcOErfzQ9zSm9D8GmNPD0WTW8st/CJwBTPLO8jlrbyvlSEcN20dc4iL0Q==}

  '@codemirror/lang-sql@6.9.1':
    resolution: {integrity: sha512-ecSk3gm/mlINcURMcvkCZmXgdzPSq8r/yfCtTB4vgqGGIbBC2IJIAy7GqYTy5pgBEooTVmHP2GZK6Z7h63CDGg==}

  '@codemirror/lang-vue@0.1.3':
    resolution: {integrity: sha512-QSKdtYTDRhEHCfo5zOShzxCmqKJvgGrZwDQSdbvCRJ5pRLWBS7pD/8e/tH44aVQT6FKm0t6RVNoSUWHOI5vNug==}

  '@codemirror/lang-wast@6.0.2':
    resolution: {integrity: sha512-Imi2KTpVGm7TKuUkqyJ5NRmeFWF7aMpNiwHnLQe0x9kmrxElndyH0K6H/gXtWwY6UshMRAhpENsgfpSwsgmC6Q==}

  '@codemirror/lang-xml@6.1.0':
    resolution: {integrity: sha512-3z0blhicHLfwi2UgkZYRPioSgVTo9PV5GP5ducFH6FaHy0IAJRg+ixj5gTR1gnT/glAIC8xv4w2VL1LoZfs+Jg==}

  '@codemirror/lang-yaml@6.1.2':
    resolution: {integrity: sha512-dxrfG8w5Ce/QbT7YID7mWZFKhdhsaTNOYjOkSIMt1qmC4VQnXSDSYVHHHn8k6kJUfIhtLo8t1JJgltlxWdsITw==}

  '@codemirror/language-data@6.5.1':
    resolution: {integrity: sha512-0sWxeUSNlBr6OmkqybUTImADFUP0M3P0IiSde4nc24bz/6jIYzqYSgkOSLS+CBIoW1vU8Q9KUWXscBXeoMVC9w==}

  '@codemirror/language@6.11.3':
    resolution: {integrity: sha512-9HBM2XnwDj7fnu0551HkGdrUrrqmYq/WC5iv6nbY2WdicXdGbhR/gfbZOH73Aqj4351alY1+aoG9rCNfiwS1RA==}

  '@codemirror/legacy-modes@6.5.1':
    resolution: {integrity: sha512-DJYQQ00N1/KdESpZV7jg9hafof/iBNp9h7TYo1SLMk86TWl9uDsVdho2dzd81K+v4retmK6mdC7WpuOQDytQqw==}

  '@codemirror/lint@6.8.5':
    resolution: {integrity: sha512-s3n3KisH7dx3vsoeGMxsbRAgKe4O1vbrnKBClm99PU0fWxmxsx5rR2PfqQgIt+2MMJBHbiJ5rfIdLYfB9NNvsA==}

  '@codemirror/search@6.5.11':
    resolution: {integrity: sha512-KmWepDE6jUdL6n8cAAqIpRmLPBZ5ZKnicE8oGU/s3QrAVID+0VhLFrzUucVKHG5035/BSykhExDL/Xm7dHthiA==}

  '@codemirror/state@6.5.2':
    resolution: {integrity: sha512-FVqsPqtPWKVVL3dPSxy8wEF/ymIEuVzF1PK3VbUgrxXpJUSHQWWZz4JMToquRxnkw+36LTamCZG2iua2Ptq0fA==}

  '@codemirror/theme-one-dark@6.1.3':
    resolution: {integrity: sha512-NzBdIvEJmx6fjeremiGp3t/okrLPYT0d9orIc7AFun8oZcRk58aejkqhv6spnz4MLAevrKNPMQYXEWMg4s+sKA==}

  '@codemirror/view@6.38.1':
    resolution: {integrity: sha512-RmTOkE7hRU3OVREqFVITWHz6ocgBjv08GoePscAakgVQfciA3SGCEk7mb9IzwW61cKKmlTpHXG6DUE5Ubx+MGQ==}

  '@csstools/color-helpers@5.0.2':
    resolution: {integrity: sha512-JqWH1vsgdGcw2RR6VliXXdA0/59LttzlU8UlRT/iUUsEeWfYq8I+K0yhihEUTTHLRm1EXvpsCx3083EU15ecsA==}
    engines: {node: '>=18'}

  '@csstools/css-calc@2.1.4':
    resolution: {integrity: sha512-3N8oaj+0juUw/1H3YwmDDJXCgTB1gKU6Hc/bB502u9zR0q2vd786XJH9QfrKIEgFlZmhZiq6epXl4rHqhzsIgQ==}
    engines: {node: '>=18'}
    peerDependencies:
      '@csstools/css-parser-algorithms': ^3.0.5
      '@csstools/css-tokenizer': ^3.0.4

  '@csstools/css-color-parser@3.0.10':
    resolution: {integrity: sha512-TiJ5Ajr6WRd1r8HSiwJvZBiJOqtH86aHpUjq5aEKWHiII2Qfjqd/HCWKPOW8EP4vcspXbHnXrwIDlu5savQipg==}
    engines: {node: '>=18'}
    peerDependencies:
      '@csstools/css-parser-algorithms': ^3.0.5
      '@csstools/css-tokenizer': ^3.0.4

  '@csstools/css-parser-algorithms@3.0.5':
    resolution: {integrity: sha512-DaDeUkXZKjdGhgYaHNJTV9pV7Y9B3b644jCLs9Upc3VeNGg6LWARAT6O+Q+/COo+2gg/bM5rhpMAtf70WqfBdQ==}
    engines: {node: '>=18'}
    peerDependencies:
      '@csstools/css-tokenizer': ^3.0.4

  '@csstools/css-tokenizer@3.0.4':
    resolution: {integrity: sha512-Vd/9EVDiu6PPJt9yAh6roZP6El1xHrdvIVGjyBsHR0RYwNHgL7FJPyIIW4fANJNG6FtyZfvlRPpFI4ZM/lubvw==}
    engines: {node: '>=18'}

  '@esbuild/aix-ppc64@0.25.5':
    resolution: {integrity: sha512-9o3TMmpmftaCMepOdA5k/yDw8SfInyzWWTjYTFCX3kPSDJMROQTb8jg+h9Cnwnmm1vOzvxN7gIfB5V2ewpjtGA==}
    engines: {node: '>=18'}
    cpu: [ppc64]
    os: [aix]

  '@esbuild/android-arm64@0.25.5':
    resolution: {integrity: sha512-VGzGhj4lJO+TVGV1v8ntCZWJktV7SGCs3Pn1GRWI1SBFtRALoomm8k5E9Pmwg3HOAal2VDc2F9+PM/rEY6oIDg==}
    engines: {node: '>=18'}
    cpu: [arm64]
    os: [android]

  '@esbuild/android-arm@0.25.5':
    resolution: {integrity: sha512-AdJKSPeEHgi7/ZhuIPtcQKr5RQdo6OO2IL87JkianiMYMPbCtot9fxPbrMiBADOWWm3T2si9stAiVsGbTQFkbA==}
    engines: {node: '>=18'}
    cpu: [arm]
    os: [android]

  '@esbuild/android-x64@0.25.5':
    resolution: {integrity: sha512-D2GyJT1kjvO//drbRT3Hib9XPwQeWd9vZoBJn+bu/lVsOZ13cqNdDeqIF/xQ5/VmWvMduP6AmXvylO/PIc2isw==}
    engines: {node: '>=18'}
    cpu: [x64]
    os: [android]

  '@esbuild/darwin-arm64@0.25.5':
    resolution: {integrity: sha512-GtaBgammVvdF7aPIgH2jxMDdivezgFu6iKpmT+48+F8Hhg5J/sfnDieg0aeG/jfSvkYQU2/pceFPDKlqZzwnfQ==}
    engines: {node: '>=18'}
    cpu: [arm64]
    os: [darwin]

  '@esbuild/darwin-x64@0.25.5':
    resolution: {integrity: sha512-1iT4FVL0dJ76/q1wd7XDsXrSW+oLoquptvh4CLR4kITDtqi2e/xwXwdCVH8hVHU43wgJdsq7Gxuzcs6Iq/7bxQ==}
    engines: {node: '>=18'}
    cpu: [x64]
    os: [darwin]

  '@esbuild/freebsd-arm64@0.25.5':
    resolution: {integrity: sha512-nk4tGP3JThz4La38Uy/gzyXtpkPW8zSAmoUhK9xKKXdBCzKODMc2adkB2+8om9BDYugz+uGV7sLmpTYzvmz6Sw==}
    engines: {node: '>=18'}
    cpu: [arm64]
    os: [freebsd]

  '@esbuild/freebsd-x64@0.25.5':
    resolution: {integrity: sha512-PrikaNjiXdR2laW6OIjlbeuCPrPaAl0IwPIaRv+SMV8CiM8i2LqVUHFC1+8eORgWyY7yhQY+2U2fA55mBzReaw==}
    engines: {node: '>=18'}
    cpu: [x64]
    os: [freebsd]

  '@esbuild/linux-arm64@0.25.5':
    resolution: {integrity: sha512-Z9kfb1v6ZlGbWj8EJk9T6czVEjjq2ntSYLY2cw6pAZl4oKtfgQuS4HOq41M/BcoLPzrUbNd+R4BXFyH//nHxVg==}
    engines: {node: '>=18'}
    cpu: [arm64]
    os: [linux]

  '@esbuild/linux-arm@0.25.5':
    resolution: {integrity: sha512-cPzojwW2okgh7ZlRpcBEtsX7WBuqbLrNXqLU89GxWbNt6uIg78ET82qifUy3W6OVww6ZWobWub5oqZOVtwolfw==}
    engines: {node: '>=18'}
    cpu: [arm]
    os: [linux]

  '@esbuild/linux-ia32@0.25.5':
    resolution: {integrity: sha512-sQ7l00M8bSv36GLV95BVAdhJ2QsIbCuCjh/uYrWiMQSUuV+LpXwIqhgJDcvMTj+VsQmqAHL2yYaasENvJ7CDKA==}
    engines: {node: '>=18'}
    cpu: [ia32]
    os: [linux]

  '@esbuild/linux-loong64@0.25.5':
    resolution: {integrity: sha512-0ur7ae16hDUC4OL5iEnDb0tZHDxYmuQyhKhsPBV8f99f6Z9KQM02g33f93rNH5A30agMS46u2HP6qTdEt6Q1kg==}
    engines: {node: '>=18'}
    cpu: [loong64]
    os: [linux]

  '@esbuild/linux-mips64el@0.25.5':
    resolution: {integrity: sha512-kB/66P1OsHO5zLz0i6X0RxlQ+3cu0mkxS3TKFvkb5lin6uwZ/ttOkP3Z8lfR9mJOBk14ZwZ9182SIIWFGNmqmg==}
    engines: {node: '>=18'}
    cpu: [mips64el]
    os: [linux]

  '@esbuild/linux-ppc64@0.25.5':
    resolution: {integrity: sha512-UZCmJ7r9X2fe2D6jBmkLBMQetXPXIsZjQJCjgwpVDz+YMcS6oFR27alkgGv3Oqkv07bxdvw7fyB71/olceJhkQ==}
    engines: {node: '>=18'}
    cpu: [ppc64]
    os: [linux]

  '@esbuild/linux-riscv64@0.25.5':
    resolution: {integrity: sha512-kTxwu4mLyeOlsVIFPfQo+fQJAV9mh24xL+y+Bm6ej067sYANjyEw1dNHmvoqxJUCMnkBdKpvOn0Ahql6+4VyeA==}
    engines: {node: '>=18'}
    cpu: [riscv64]
    os: [linux]

  '@esbuild/linux-s390x@0.25.5':
    resolution: {integrity: sha512-K2dSKTKfmdh78uJ3NcWFiqyRrimfdinS5ErLSn3vluHNeHVnBAFWC8a4X5N+7FgVE1EjXS1QDZbpqZBjfrqMTQ==}
    engines: {node: '>=18'}
    cpu: [s390x]
    os: [linux]

  '@esbuild/linux-x64@0.25.5':
    resolution: {integrity: sha512-uhj8N2obKTE6pSZ+aMUbqq+1nXxNjZIIjCjGLfsWvVpy7gKCOL6rsY1MhRh9zLtUtAI7vpgLMK6DxjO8Qm9lJw==}
    engines: {node: '>=18'}
    cpu: [x64]
    os: [linux]

  '@esbuild/netbsd-arm64@0.25.5':
    resolution: {integrity: sha512-pwHtMP9viAy1oHPvgxtOv+OkduK5ugofNTVDilIzBLpoWAM16r7b/mxBvfpuQDpRQFMfuVr5aLcn4yveGvBZvw==}
    engines: {node: '>=18'}
    cpu: [arm64]
    os: [netbsd]

  '@esbuild/netbsd-x64@0.25.5':
    resolution: {integrity: sha512-WOb5fKrvVTRMfWFNCroYWWklbnXH0Q5rZppjq0vQIdlsQKuw6mdSihwSo4RV/YdQ5UCKKvBy7/0ZZYLBZKIbwQ==}
    engines: {node: '>=18'}
    cpu: [x64]
    os: [netbsd]

  '@esbuild/openbsd-arm64@0.25.5':
    resolution: {integrity: sha512-7A208+uQKgTxHd0G0uqZO8UjK2R0DDb4fDmERtARjSHWxqMTye4Erz4zZafx7Di9Cv+lNHYuncAkiGFySoD+Mw==}
    engines: {node: '>=18'}
    cpu: [arm64]
    os: [openbsd]

  '@esbuild/openbsd-x64@0.25.5':
    resolution: {integrity: sha512-G4hE405ErTWraiZ8UiSoesH8DaCsMm0Cay4fsFWOOUcz8b8rC6uCvnagr+gnioEjWn0wC+o1/TAHt+It+MpIMg==}
    engines: {node: '>=18'}
    cpu: [x64]
    os: [openbsd]

  '@esbuild/sunos-x64@0.25.5':
    resolution: {integrity: sha512-l+azKShMy7FxzY0Rj4RCt5VD/q8mG/e+mDivgspo+yL8zW7qEwctQ6YqKX34DTEleFAvCIUviCFX1SDZRSyMQA==}
    engines: {node: '>=18'}
    cpu: [x64]
    os: [sunos]

  '@esbuild/win32-arm64@0.25.5':
    resolution: {integrity: sha512-O2S7SNZzdcFG7eFKgvwUEZ2VG9D/sn/eIiz8XRZ1Q/DO5a3s76Xv0mdBzVM5j5R639lXQmPmSo0iRpHqUUrsxw==}
    engines: {node: '>=18'}
    cpu: [arm64]
    os: [win32]

  '@esbuild/win32-ia32@0.25.5':
    resolution: {integrity: sha512-onOJ02pqs9h1iMJ1PQphR+VZv8qBMQ77Klcsqv9CNW2w6yLqoURLcgERAIurY6QE63bbLuqgP9ATqajFLK5AMQ==}
    engines: {node: '>=18'}
    cpu: [ia32]
    os: [win32]

  '@esbuild/win32-x64@0.25.5':
    resolution: {integrity: sha512-TXv6YnJ8ZMVdX+SXWVBo/0p8LTcrUYngpWjvm91TMjjBQii7Oz11Lw5lbDV5Y0TzuhSJHwiH4hEtC1I42mMS0g==}
    engines: {node: '>=18'}
    cpu: [x64]
    os: [win32]

  '@eslint-community/eslint-utils@4.7.0':
    resolution: {integrity: sha512-dyybb3AcajC7uha6CvhdVRJqaKyn7w2YKqKyAN37NKYgZT36w+iRb0Dymmc5qEJ549c/S31cMMSFd75bteCpCw==}
    engines: {node: ^12.22.0 || ^14.17.0 || >=16.0.0}
    peerDependencies:
      eslint: ^6.0.0 || ^7.0.0 || >=8.0.0

  '@eslint-community/regexpp@4.12.1':
    resolution: {integrity: sha512-CCZCDJuduB9OUkFkY2IgppNZMi2lBQgD2qzwXkEia16cge2pijY/aXi96CJMquDMn3nJdlPV1A5KrJEXwfLNzQ==}
    engines: {node: ^12.0.0 || ^14.0.0 || >=16.0.0}

  '@eslint/config-array@0.20.0':
    resolution: {integrity: sha512-fxlS1kkIjx8+vy2SjuCB94q3htSNrufYTXubwiBFeaQHbH6Ipi43gFJq2zCMt6PHhImH3Xmr0NksKDvchWlpQQ==}
    engines: {node: ^18.18.0 || ^20.9.0 || >=21.1.0}

  '@eslint/config-helpers@0.2.2':
    resolution: {integrity: sha512-+GPzk8PlG0sPpzdU5ZvIRMPidzAnZDl/s9L+y13iodqvb8leL53bTannOrQ/Im7UkpsmFU5Ily5U60LWixnmLg==}
    engines: {node: ^18.18.0 || ^20.9.0 || >=21.1.0}

  '@eslint/core@0.14.0':
    resolution: {integrity: sha512-qIbV0/JZr7iSDjqAc60IqbLdsj9GDt16xQtWD+B78d/HAlvysGdZZ6rpJHGAc2T0FQx1X6thsSPdnoiGKdNtdg==}
    engines: {node: ^18.18.0 || ^20.9.0 || >=21.1.0}

  '@eslint/eslintrc@3.3.1':
    resolution: {integrity: sha512-gtF186CXhIl1p4pJNGZw8Yc6RlshoePRvE0X91oPGb3vZ8pM3qOS9W9NGPat9LziaBV7XrJWGylNQXkGcnM3IQ==}
    engines: {node: ^18.18.0 || ^20.9.0 || >=21.1.0}

  '@eslint/js@9.27.0':
    resolution: {integrity: sha512-G5JD9Tu5HJEu4z2Uo4aHY2sLV64B7CDMXxFzqzjl3NKd6RVzSXNoE80jk7Y0lJkTTkjiIhBAqmlYwjuBY3tvpA==}
    engines: {node: ^18.18.0 || ^20.9.0 || >=21.1.0}

  '@eslint/object-schema@2.1.6':
    resolution: {integrity: sha512-RBMg5FRL0I0gs51M/guSAj5/e14VQ4tpZnQNWwuDT66P14I43ItmPfIZRhO9fUVIPOAQXU47atlywZ/czoqFPA==}
    engines: {node: ^18.18.0 || ^20.9.0 || >=21.1.0}

  '@eslint/plugin-kit@0.3.1':
    resolution: {integrity: sha512-0J+zgWxHN+xXONWIyPWKFMgVuJoZuGiIFu8yxk7RJjxkzpGmyja5wRFqZIVtjDVOQpV+Rw0iOAjYPE2eQyjr0w==}
    engines: {node: ^18.18.0 || ^20.9.0 || >=21.1.0}

  '@floating-ui/core@1.7.0':
    resolution: {integrity: sha512-FRdBLykrPPA6P76GGGqlex/e7fbe0F1ykgxHYNXQsH/iTEtjMj/f9bpY5oQqbjt5VgZvgz/uKXbGuROijh3VLA==}

  '@floating-ui/dom@1.7.0':
    resolution: {integrity: sha512-lGTor4VlXcesUMh1cupTUTDoCxMb0V6bm3CnxHzQcw8Eaf1jQbgQX4i02fYgT0vJ82tb5MZ4CZk1LRGkktJCzg==}

  '@floating-ui/utils@0.2.9':
    resolution: {integrity: sha512-MDWhGtE+eHw5JW7lq4qhc5yRLS11ERl1c7Z6Xd0a58DozHES6EnNNwUWbMiG4J9Cgj053Bhk8zvlhFYKVhULwg==}

  '@humanfs/core@0.19.1':
    resolution: {integrity: sha512-5DyQ4+1JEUzejeK1JGICcideyfUbGixgS9jNgex5nqkW+cY7WZhxBigmieN5Qnw9ZosSNVC9KQKyb+GUaGyKUA==}
    engines: {node: '>=18.18.0'}

  '@humanfs/node@0.16.6':
    resolution: {integrity: sha512-YuI2ZHQL78Q5HbhDiBA1X4LmYdXCKCMQIfw0pw7piHJwyREFebJUvrQN4cMssyES6x+vfUbx1CIpaQUKYdQZOw==}
    engines: {node: '>=18.18.0'}

  '@humanwhocodes/module-importer@1.0.1':
    resolution: {integrity: sha512-bxveV4V8v5Yb4ncFTT3rPSgZBOpCkjfK0y4oVVVJwIuDVBRMDXrPyXRL988i5ap9m9bnyEEjWfm5WkBmtffLfA==}
    engines: {node: '>=12.22'}

  '@humanwhocodes/retry@0.3.1':
    resolution: {integrity: sha512-JBxkERygn7Bv/GbN5Rv8Ul6LVknS+5Bp6RgDC/O8gEBU/yeH5Ui5C/OlWrTb6qct7LjjfT6Re2NxB0ln0yYybA==}
    engines: {node: '>=18.18'}

  '@humanwhocodes/retry@0.4.3':
    resolution: {integrity: sha512-bV0Tgo9K4hfPCek+aMAn81RppFKv2ySDQeMoSZuvTASywNTnVJCArCZE2FWqpvIatKu7VMRLWlR1EazvVhDyhQ==}
    engines: {node: '>=18.18'}

  '@isaacs/fs-minipass@4.0.1':
    resolution: {integrity: sha512-wgm9Ehl2jpeqP3zw/7mo3kRHFp5MEDhqAdwy1fTGkHAwnkGOVsgpvQhL8B5n1qlb01jV3n/bI0ZfZp5lWA1k4w==}
    engines: {node: '>=18.0.0'}

  '@jridgewell/gen-mapping@0.3.13':
    resolution: {integrity: sha512-2kkt/7niJ6MgEPxF0bYdQ6etZaA+fQvDcLKckhy1yIQOzaoKjBBjSj63/aLVjYE3qhRt5dvM+uUyfCg6UKCBbA==}

  '@jridgewell/remapping@2.3.5':
    resolution: {integrity: sha512-LI9u/+laYG4Ds1TDKSJW2YPrIlcVYOwi2fUC6xB43lueCjgxV4lffOCZCtYFiH6TNOX+tQKXx97T4IKHbhyHEQ==}

  '@jridgewell/resolve-uri@3.1.2':
    resolution: {integrity: sha512-bRISgCIjP20/tbWSPWMEi54QVPRZExkuD9lJL+UIxUKtwVJA8wW1Trb1jMs1RFXo1CBTNZ/5hpC9QvmKWdopKw==}
    engines: {node: '>=6.0.0'}

  '@jridgewell/sourcemap-codec@1.5.0':
    resolution: {integrity: sha512-gv3ZRaISU3fjPAgNsriBRqGWQL6quFx04YMPW/zD8XMLsU32mhCCbfbO6KZFLjvYpCZ8zyDEgqsgf+PwPaM7GQ==}

  '@jridgewell/sourcemap-codec@1.5.5':
    resolution: {integrity: sha512-cYQ9310grqxueWbl+WuIUIaiUaDcj7WOq5fVhEljNVgRfOUhY9fy2zTvfoqWsnebh8Sl70VScFbICvJnLKB0Og==}

  '@jridgewell/trace-mapping@0.3.31':
    resolution: {integrity: sha512-zzNR+SdQSDJzc8joaeP8QQoCQr8NuYx2dIIytl1QeBEZHJ9uW6hebsrYgbz8hJwUQao3TWCMtmfV8Nu1twOLAw==}

  '@js-temporal/polyfill@0.5.1':
    resolution: {integrity: sha512-hloP58zRVCRSpgDxmqCWJNlizAlUgJFqG2ypq79DCvyv9tHjRYMDOcPFjzfl/A1/YxDvRCZz8wvZvmapQnKwFQ==}
    engines: {node: '>=12'}

  '@lezer/common@1.2.3':
    resolution: {integrity: sha512-w7ojc8ejBqr2REPsWxJjrMFsA/ysDCFICn8zEOR9mrqzOu2amhITYuLD8ag6XZf0CFXDrhKqw7+tW8cX66NaDA==}

  '@lezer/cpp@1.1.3':
    resolution: {integrity: sha512-ykYvuFQKGsRi6IcE+/hCSGUhb/I4WPjd3ELhEblm2wS2cOznDFzO+ubK2c+ioysOnlZ3EduV+MVQFCPzAIoY3w==}

  '@lezer/css@1.3.0':
    resolution: {integrity: sha512-pBL7hup88KbI7hXnZV3PQsn43DHy6TWyzuyk2AO9UyoXcDltvIdqWKE1dLL/45JVZ+YZkHe1WVHqO6wugZZWcw==}

  '@lezer/go@1.0.1':
    resolution: {integrity: sha512-xToRsYxwsgJNHTgNdStpcvmbVuKxTapV0dM0wey1geMMRc9aggoVyKgzYp41D2/vVOx+Ii4hmE206kvxIXBVXQ==}

  '@lezer/highlight@1.2.1':
    resolution: {integrity: sha512-Z5duk4RN/3zuVO7Jq0pGLJ3qynpxUVsh7IbUbGj88+uV2ApSAn6kWg2au3iJb+0Zi7kKtqffIESgNcRXWZWmSA==}

  '@lezer/html@1.3.10':
    resolution: {integrity: sha512-dqpT8nISx/p9Do3AchvYGV3qYc4/rKr3IBZxlHmpIKam56P47RSHkSF5f13Vu9hebS1jM0HmtJIwLbWz1VIY6w==}

  '@lezer/java@1.1.3':
    resolution: {integrity: sha512-yHquUfujwg6Yu4Fd1GNHCvidIvJwi/1Xu2DaKl/pfWIA2c1oXkVvawH3NyXhCaFx4OdlYBVX5wvz2f7Aoa/4Xw==}

  '@lezer/javascript@1.5.1':
    resolution: {integrity: sha512-ATOImjeVJuvgm3JQ/bpo2Tmv55HSScE2MTPnKRMRIPx2cLhHGyX2VnqpHhtIV1tVzIjZDbcWQm+NCTF40ggZVw==}

  '@lezer/json@1.0.3':
    resolution: {integrity: sha512-BP9KzdF9Y35PDpv04r0VeSTKDeox5vVr3efE7eBbx3r4s3oNLfunchejZhjArmeieBH+nVOpgIiBJpEAv8ilqQ==}

  '@lezer/lr@1.4.2':
    resolution: {integrity: sha512-pu0K1jCIdnQ12aWNaAVU5bzi7Bd1w54J3ECgANPmYLtQKP0HBj2cE/5coBD66MT10xbtIuUr7tg0Shbsvk0mDA==}

  '@lezer/markdown@1.4.3':
    resolution: {integrity: sha512-kfw+2uMrQ/wy/+ONfrH83OkdFNM0ye5Xq96cLlaCy7h5UT9FO54DU4oRoIc0CSBh5NWmWuiIJA7NGLMJbQ+Oxg==}

  '@lezer/php@1.0.4':
    resolution: {integrity: sha512-D2dJ0t8Z28/G1guztRczMFvPDUqzeMLSQbdWQmaiHV7urc8NlEOnjYk9UrZ531OcLiRxD4Ihcbv7AsDpNKDRaQ==}

  '@lezer/python@1.1.18':
    resolution: {integrity: sha512-31FiUrU7z9+d/ElGQLJFXl+dKOdx0jALlP3KEOsGTex8mvj+SoE1FgItcHWK/axkxCHGUSpqIHt6JAWfWu9Rhg==}

  '@lezer/rust@1.0.2':
    resolution: {integrity: sha512-Lz5sIPBdF2FUXcWeCu1//ojFAZqzTQNRga0aYv6dYXqJqPfMdCAI0NzajWUd4Xijj1IKJLtjoXRPMvTKWBcqKg==}

  '@lezer/sass@1.1.0':
    resolution: {integrity: sha512-3mMGdCTUZ/84ArHOuXWQr37pnf7f+Nw9ycPUeKX+wu19b7pSMcZGLbaXwvD2APMBDOGxPmpK/O6S1v1EvLoqgQ==}

  '@lezer/xml@1.0.6':
    resolution: {integrity: sha512-CdDwirL0OEaStFue/66ZmFSeppuL6Dwjlk8qk153mSQwiSH/Dlri4GNymrNWnUmPl2Um7QfV1FO9KFUyX3Twww==}

  '@lezer/yaml@1.0.3':
    resolution: {integrity: sha512-GuBLekbw9jDBDhGur82nuwkxKQ+a3W5H0GfaAthDXcAu+XdpS43VlnxA9E9hllkpSP5ellRDKjLLj7Lu9Wr6xA==}

  '@marijn/find-cluster-break@1.0.2':
    resolution: {integrity: sha512-l0h88YhZFyKdXIFNfSWpyjStDjGHwZ/U7iobcK1cQQD8sejsONdQtTVU+1wVN1PBw40PiiHB1vA5S7VTfQiP9g==}

  '@milkdown/components@7.15.3':
    resolution: {integrity: sha512-Xhfl3kV+SiUlfNbrIn4T30Q6sHFjhe7KsnydAaQsCBvfDB0Y5lin/qCWa5k/hGw+NUH6dO/GX75zQ77OOpw8dg==}
    peerDependencies:
      '@codemirror/language': ^6
      '@codemirror/state': ^6
      '@codemirror/view': ^6

  '@milkdown/core@7.15.3':
    resolution: {integrity: sha512-/sx77znzqaeRmJXkDVXNUFrodUqY6jn23FSufSa8TIGAc/IIUJIJnC5ppKUR0hdhcJInEk0sFCDeKJHjaIr+gQ==}

  '@milkdown/crepe@7.15.3':
    resolution: {integrity: sha512-0YtkLObAuyfoLLKcXTkGJG3dNHxaxjuJ4Eu67T4eIkiXolK3xJRC7m137SbuejiZx9DMNUusenYThbm/bx0AWw==}

  '@milkdown/ctx@7.15.3':
    resolution: {integrity: sha512-bbagm7NQDOTsWTDZuMi0ZHwjx/JfZr73sKWRK66aZ4MzkKM05tUYMdfcMJJzztWNzRke9IeYRrOMXuHVpxruxw==}

  '@milkdown/exception@7.15.3':
    resolution: {integrity: sha512-mj1ElCckSo2dgdaG8LL9w4lVh/tNmmZI+CQoXnREafa5rhFdxCyoh5BclX1oSUyW5j2N68Y75vEvJ0iagnL2Wg==}

  '@milkdown/kit@7.15.3':
    resolution: {integrity: sha512-TSb2LGW/o1chVpd0r+JoJPwNf5qO60s7bm+h01XCIJSbNgOL+tcY+sEBHevGN6Wji0dCRzxuibKm5HWzTdPHeA==}

  '@milkdown/plugin-block@7.15.3':
    resolution: {integrity: sha512-tk/GSEb7OVIca1otfe6yak5e33UlX+qEyMEkuuwYd618F2b6mVH22PbxqhxeL1INJ2/PoW8/s8tfe8s8/NcD5Q==}

  '@milkdown/plugin-clipboard@7.15.3':
    resolution: {integrity: sha512-hffS++KNC8Rw4EzDthG8a1HevCvtQut1NgLxibV3c7qbIgXSfxlH7HZiRMkXR3qVmm3fYw7UqSFRAkqhyga8yg==}

  '@milkdown/plugin-cursor@7.15.3':
    resolution: {integrity: sha512-76CNXZdecE6i6hUPp89tiRCzzX6JzwidhWdmIQ18e5BKae6P8xh0GK9IGlXv5vNu3QMqJTB/4rMAuKB0utNs6Q==}

  '@milkdown/plugin-history@7.15.3':
    resolution: {integrity: sha512-MkpJBpCLe9qy6LOI0/n6CQXrIpXvV/tKt49tYboCti8ru7n/MPW+3JWn57P2MAfNnBWTZUA5+sk5DbsMuQkvBQ==}

  '@milkdown/plugin-indent@7.15.3':
    resolution: {integrity: sha512-aYMpkCDP2MA53AIZiXUWSMadWShrs/x2nonPNIvZiTtstcd5gWOtz/FqhTPKD8V1HphNdKhlEQRV89r0V4mnAw==}

  '@milkdown/plugin-listener@7.15.3':
    resolution: {integrity: sha512-wgs6KxIkk09oMU6lhBJONVXNse1Kaz+1nCA0uCdmekKFoOOBXEL4rMzGV3CV7qkrUJFYRVVZhupmqD0gX4EPPA==}

  '@milkdown/plugin-slash@7.15.3':
    resolution: {integrity: sha512-gd9uxgboRo78Yy1SNM1Cv99wgHlk8ULiO1taY/aNd9GJmplHsmrtxHnxQwlyBxNOcWVedrqilJWq9y5dkURkeA==}

  '@milkdown/plugin-tooltip@7.15.3':
    resolution: {integrity: sha512-NdMRf0tnT3hYFlWccTVMCpP6gHTH34MLFGkF7xcGVzrXvA1Sb7y3WYp/T/dasc2YhHwI+/vM1X00POJEF4JwZA==}

  '@milkdown/plugin-trailing@7.15.3':
    resolution: {integrity: sha512-haNY2+LOOH/8EK4Y90vGDdzg2KFrl8xJyS/XDjEPrKP78hxAbR4fL3U9+vLSxPgtfwflWj6dgmp4mhAGR7kpQw==}

  '@milkdown/plugin-upload@7.15.3':
    resolution: {integrity: sha512-DZiDi7iWNZtJK1QnLMJ9dmCKAbAgrP1/UWtTnLg2t3kVnnvfJXCLzk/z1EekkRr3dX8saqLf3X2f14tQW5JIDQ==}

  '@milkdown/preset-commonmark@7.15.3':
    resolution: {integrity: sha512-q9XDf25YgrfEmUPD7XvF9u/HaXCSVjJUvzuwsxdsf0KGt9i4G6esONTC57RZTM4e5+H9USyreL1GB3LFHMLYNw==}

  '@milkdown/preset-gfm@7.15.3':
    resolution: {integrity: sha512-gsymQvoup3CyV1DsxE8cX6vhp1RhUNm1Qu7Gl+Wri9PVZwq1zBUGFoWhbA4JafeEVzv3oDE3YVYQjAQ/+UipQQ==}

  '@milkdown/prose@7.15.3':
    resolution: {integrity: sha512-HlHsvsoQRdT1mHJpIicYu+Kylel/Gx9Q6YkPWdG3ZVQqLGL64eN3g8qL49m7tcWMBHjPl+PYysrTIEsHpfa9+A==}

  '@milkdown/transformer@7.15.3':
    resolution: {integrity: sha512-iRLjBUjTJTkvuZ9srBa/ZT9//rlCaCdjzfD3PwueL+e9ig3q+5RTV/SX2Geiuh1ULbuJ7rPT6aXXjxB+NkWiww==}

  '@milkdown/utils@7.15.3':
    resolution: {integrity: sha512-YwIEN3t77coiTMAKPduc6FiCyGuaBTNXMJeRGE3CY/ySEToiG4em3uu4am9OEA26uE5VrEjS7h1EuxVlOEGWDQ==}

  '@nodelib/fs.scandir@2.1.5':
    resolution: {integrity: sha512-vq24Bq3ym5HEQm2NKCr3yXDwjc7vTsEThRDnkp2DK9p1uqLR+DHurm/NOTo0KG7HYHU7eppKZj3MyqYuMBf62g==}
    engines: {node: '>= 8'}

  '@nodelib/fs.stat@2.0.5':
    resolution: {integrity: sha512-RkhPPp2zrqDAQA/2jNhnztcPAlv64XdhIp7a7454A5ovI7Bukxgt7MX7udwAu3zg1DcpPU0rz3VV1SeaqvY4+A==}
    engines: {node: '>= 8'}

  '@nodelib/fs.walk@1.2.8':
    resolution: {integrity: sha512-oGB+UxlgWcgQkgwo8GcEGwemoTFt3FIO9ababBmaGwXIoBKZ+GTy0pP185beGg7Llih/NSHSV2XAs1lnznocSg==}
    engines: {node: '>= 8'}

  '@parcel/watcher-android-arm64@2.5.1':
    resolution: {integrity: sha512-KF8+j9nNbUN8vzOFDpRMsaKBHZ/mcjEjMToVMJOhTozkDonQFFrRcfdLWn6yWKCmJKmdVxSgHiYvTCef4/qcBA==}
    engines: {node: '>= 10.0.0'}
    cpu: [arm64]
    os: [android]

  '@parcel/watcher-darwin-arm64@2.5.1':
    resolution: {integrity: sha512-eAzPv5osDmZyBhou8PoF4i6RQXAfeKL9tjb3QzYuccXFMQU0ruIc/POh30ePnaOyD1UXdlKguHBmsTs53tVoPw==}
    engines: {node: '>= 10.0.0'}
    cpu: [arm64]
    os: [darwin]

  '@parcel/watcher-darwin-x64@2.5.1':
    resolution: {integrity: sha512-1ZXDthrnNmwv10A0/3AJNZ9JGlzrF82i3gNQcWOzd7nJ8aj+ILyW1MTxVk35Db0u91oD5Nlk9MBiujMlwmeXZg==}
    engines: {node: '>= 10.0.0'}
    cpu: [x64]
    os: [darwin]

  '@parcel/watcher-freebsd-x64@2.5.1':
    resolution: {integrity: sha512-SI4eljM7Flp9yPuKi8W0ird8TI/JK6CSxju3NojVI6BjHsTyK7zxA9urjVjEKJ5MBYC+bLmMcbAWlZ+rFkLpJQ==}
    engines: {node: '>= 10.0.0'}
    cpu: [x64]
    os: [freebsd]

  '@parcel/watcher-linux-arm-glibc@2.5.1':
    resolution: {integrity: sha512-RCdZlEyTs8geyBkkcnPWvtXLY44BCeZKmGYRtSgtwwnHR4dxfHRG3gR99XdMEdQ7KeiDdasJwwvNSF5jKtDwdA==}
    engines: {node: '>= 10.0.0'}
    cpu: [arm]
    os: [linux]

  '@parcel/watcher-linux-arm-musl@2.5.1':
    resolution: {integrity: sha512-6E+m/Mm1t1yhB8X412stiKFG3XykmgdIOqhjWj+VL8oHkKABfu/gjFj8DvLrYVHSBNC+/u5PeNrujiSQ1zwd1Q==}
    engines: {node: '>= 10.0.0'}
    cpu: [arm]
    os: [linux]

  '@parcel/watcher-linux-arm64-glibc@2.5.1':
    resolution: {integrity: sha512-LrGp+f02yU3BN9A+DGuY3v3bmnFUggAITBGriZHUREfNEzZh/GO06FF5u2kx8x+GBEUYfyTGamol4j3m9ANe8w==}
    engines: {node: '>= 10.0.0'}
    cpu: [arm64]
    os: [linux]

  '@parcel/watcher-linux-arm64-musl@2.5.1':
    resolution: {integrity: sha512-cFOjABi92pMYRXS7AcQv9/M1YuKRw8SZniCDw0ssQb/noPkRzA+HBDkwmyOJYp5wXcsTrhxO0zq1U11cK9jsFg==}
    engines: {node: '>= 10.0.0'}
    cpu: [arm64]
    os: [linux]

  '@parcel/watcher-linux-x64-glibc@2.5.1':
    resolution: {integrity: sha512-GcESn8NZySmfwlTsIur+49yDqSny2IhPeZfXunQi48DMugKeZ7uy1FX83pO0X22sHntJ4Ub+9k34XQCX+oHt2A==}
    engines: {node: '>= 10.0.0'}
    cpu: [x64]
    os: [linux]

  '@parcel/watcher-linux-x64-musl@2.5.1':
    resolution: {integrity: sha512-n0E2EQbatQ3bXhcH2D1XIAANAcTZkQICBPVaxMeaCVBtOpBZpWJuf7LwyWPSBDITb7In8mqQgJ7gH8CILCURXg==}
    engines: {node: '>= 10.0.0'}
    cpu: [x64]
    os: [linux]

  '@parcel/watcher-win32-arm64@2.5.1':
    resolution: {integrity: sha512-RFzklRvmc3PkjKjry3hLF9wD7ppR4AKcWNzH7kXR7GUe0Igb3Nz8fyPwtZCSquGrhU5HhUNDr/mKBqj7tqA2Vw==}
    engines: {node: '>= 10.0.0'}
    cpu: [arm64]
    os: [win32]

  '@parcel/watcher-win32-ia32@2.5.1':
    resolution: {integrity: sha512-c2KkcVN+NJmuA7CGlaGD1qJh1cLfDnQsHjE89E60vUEMlqduHGCdCLJCID5geFVM0dOtA3ZiIO8BoEQmzQVfpQ==}
    engines: {node: '>= 10.0.0'}
    cpu: [ia32]
    os: [win32]

  '@parcel/watcher-win32-x64@2.5.1':
    resolution: {integrity: sha512-9lHBdJITeNR++EvSQVUcaZoWupyHfXe1jZvGZ06O/5MflPcuPLtEphScIBL+AiCWBO46tDSHzWyD0uDmmZqsgA==}
    engines: {node: '>= 10.0.0'}
    cpu: [x64]
    os: [win32]

  '@parcel/watcher@2.5.1':
    resolution: {integrity: sha512-dfUnCxiN9H4ap84DvD2ubjw+3vUNpstxa0TneY/Paat8a3R4uQZDLSvWjmznAY/DoahqTHl9V46HF/Zs3F29pg==}
    engines: {node: '>= 10.0.0'}

  '@pkgr/core@0.2.7':
    resolution: {integrity: sha512-YLT9Zo3oNPJoBjBc4q8G2mjU4tqIbf5CEOORbUUr48dCD9q3umJ3IPlVqOqDakPfd2HuwccBaqlGhN4Gmr5OWg==}
    engines: {node: ^12.20.0 || ^14.18.0 || >=16.0.0}

  '@rollup/rollup-android-arm-eabi@4.41.1':
    resolution: {integrity: sha512-NELNvyEWZ6R9QMkiytB4/L4zSEaBC03KIXEghptLGLZWJ6VPrL63ooZQCOnlx36aQPGhzuOMwDerC1Eb2VmrLw==}
    cpu: [arm]
    os: [android]

  '@rollup/rollup-android-arm-eabi@4.52.2':
    resolution: {integrity: sha512-o3pcKzJgSGt4d74lSZ+OCnHwkKBeAbFDmbEm5gg70eA8VkyCuC/zV9TwBnmw6VjDlRdF4Pshfb+WE9E6XY1PoQ==}
    cpu: [arm]
    os: [android]

  '@rollup/rollup-android-arm64@4.41.1':
    resolution: {integrity: sha512-DXdQe1BJ6TK47ukAoZLehRHhfKnKg9BjnQYUu9gzhI8Mwa1d2fzxA1aw2JixHVl403bwp1+/o/NhhHtxWJBgEA==}
    cpu: [arm64]
    os: [android]

  '@rollup/rollup-android-arm64@4.52.2':
    resolution: {integrity: sha512-cqFSWO5tX2vhC9hJTK8WAiPIm4Q8q/cU8j2HQA0L3E1uXvBYbOZMhE2oFL8n2pKB5sOCHY6bBuHaRwG7TkfJyw==}
    cpu: [arm64]
    os: [android]

  '@rollup/rollup-darwin-arm64@4.41.1':
    resolution: {integrity: sha512-5afxvwszzdulsU2w8JKWwY8/sJOLPzf0e1bFuvcW5h9zsEg+RQAojdW0ux2zyYAz7R8HvvzKCjLNJhVq965U7w==}
    cpu: [arm64]
    os: [darwin]

  '@rollup/rollup-darwin-arm64@4.52.2':
    resolution: {integrity: sha512-vngduywkkv8Fkh3wIZf5nFPXzWsNsVu1kvtLETWxTFf/5opZmflgVSeLgdHR56RQh71xhPhWoOkEBvbehwTlVA==}
    cpu: [arm64]
    os: [darwin]

  '@rollup/rollup-darwin-x64@4.41.1':
    resolution: {integrity: sha512-egpJACny8QOdHNNMZKf8xY0Is6gIMz+tuqXlusxquWu3F833DcMwmGM7WlvCO9sB3OsPjdC4U0wHw5FabzCGZg==}
    cpu: [x64]
    os: [darwin]

  '@rollup/rollup-darwin-x64@4.52.2':
    resolution: {integrity: sha512-h11KikYrUCYTrDj6h939hhMNlqU2fo/X4NB0OZcys3fya49o1hmFaczAiJWVAFgrM1NCP6RrO7lQKeVYSKBPSQ==}
    cpu: [x64]
    os: [darwin]

  '@rollup/rollup-freebsd-arm64@4.41.1':
    resolution: {integrity: sha512-DBVMZH5vbjgRk3r0OzgjS38z+atlupJ7xfKIDJdZZL6sM6wjfDNo64aowcLPKIx7LMQi8vybB56uh1Ftck/Atg==}
    cpu: [arm64]
    os: [freebsd]

  '@rollup/rollup-freebsd-arm64@4.52.2':
    resolution: {integrity: sha512-/eg4CI61ZUkLXxMHyVlmlGrSQZ34xqWlZNW43IAU4RmdzWEx0mQJ2mN/Cx4IHLVZFL6UBGAh+/GXhgvGb+nVxw==}
    cpu: [arm64]
    os: [freebsd]

  '@rollup/rollup-freebsd-x64@4.41.1':
    resolution: {integrity: sha512-3FkydeohozEskBxNWEIbPfOE0aqQgB6ttTkJ159uWOFn42VLyfAiyD9UK5mhu+ItWzft60DycIN1Xdgiy8o/SA==}
    cpu: [x64]
    os: [freebsd]

  '@rollup/rollup-freebsd-x64@4.52.2':
    resolution: {integrity: sha512-QOWgFH5X9+p+S1NAfOqc0z8qEpJIoUHf7OWjNUGOeW18Mx22lAUOiA9b6r2/vpzLdfxi/f+VWsYjUOMCcYh0Ng==}
    cpu: [x64]
    os: [freebsd]

  '@rollup/rollup-linux-arm-gnueabihf@4.41.1':
    resolution: {integrity: sha512-wC53ZNDgt0pqx5xCAgNunkTzFE8GTgdZ9EwYGVcg+jEjJdZGtq9xPjDnFgfFozQI/Xm1mh+D9YlYtl+ueswNEg==}
    cpu: [arm]
    os: [linux]

  '@rollup/rollup-linux-arm-gnueabihf@4.52.2':
    resolution: {integrity: sha512-kDWSPafToDd8LcBYd1t5jw7bD5Ojcu12S3uT372e5HKPzQt532vW+rGFFOaiR0opxePyUkHrwz8iWYEyH1IIQA==}
    cpu: [arm]
    os: [linux]

  '@rollup/rollup-linux-arm-musleabihf@4.41.1':
    resolution: {integrity: sha512-jwKCca1gbZkZLhLRtsrka5N8sFAaxrGz/7wRJ8Wwvq3jug7toO21vWlViihG85ei7uJTpzbXZRcORotE+xyrLA==}
    cpu: [arm]
    os: [linux]

  '@rollup/rollup-linux-arm-musleabihf@4.52.2':
    resolution: {integrity: sha512-gKm7Mk9wCv6/rkzwCiUC4KnevYhlf8ztBrDRT9g/u//1fZLapSRc+eDZj2Eu2wpJ+0RzUKgtNijnVIB4ZxyL+w==}
    cpu: [arm]
    os: [linux]

  '@rollup/rollup-linux-arm64-gnu@4.41.1':
    resolution: {integrity: sha512-g0UBcNknsmmNQ8V2d/zD2P7WWfJKU0F1nu0k5pW4rvdb+BIqMm8ToluW/eeRmxCared5dD76lS04uL4UaNgpNA==}
    cpu: [arm64]
    os: [linux]

  '@rollup/rollup-linux-arm64-gnu@4.52.2':
    resolution: {integrity: sha512-66lA8vnj5mB/rtDNwPgrrKUOtCLVQypkyDa2gMfOefXK6rcZAxKLO9Fy3GkW8VkPnENv9hBkNOFfGLf6rNKGUg==}
    cpu: [arm64]
    os: [linux]

  '@rollup/rollup-linux-arm64-musl@4.41.1':
    resolution: {integrity: sha512-XZpeGB5TKEZWzIrj7sXr+BEaSgo/ma/kCgrZgL0oo5qdB1JlTzIYQKel/RmhT6vMAvOdM2teYlAaOGJpJ9lahg==}
    cpu: [arm64]
    os: [linux]

  '@rollup/rollup-linux-arm64-musl@4.52.2':
    resolution: {integrity: sha512-s+OPucLNdJHvuZHuIz2WwncJ+SfWHFEmlC5nKMUgAelUeBUnlB4wt7rXWiyG4Zn07uY2Dd+SGyVa9oyLkVGOjA==}
    cpu: [arm64]
    os: [linux]

  '@rollup/rollup-linux-loong64-gnu@4.52.2':
    resolution: {integrity: sha512-8wTRM3+gVMDLLDdaT6tKmOE3lJyRy9NpJUS/ZRWmLCmOPIJhVyXwjBo+XbrrwtV33Em1/eCTd5TuGJm4+DmYjw==}
    cpu: [loong64]
    os: [linux]

  '@rollup/rollup-linux-loongarch64-gnu@4.41.1':
    resolution: {integrity: sha512-bkCfDJ4qzWfFRCNt5RVV4DOw6KEgFTUZi2r2RuYhGWC8WhCA8lCAJhDeAmrM/fdiAH54m0mA0Vk2FGRPyzI+tw==}
    cpu: [loong64]
    os: [linux]

  '@rollup/rollup-linux-powerpc64le-gnu@4.41.1':
    resolution: {integrity: sha512-3mr3Xm+gvMX+/8EKogIZSIEF0WUu0HL9di+YWlJpO8CQBnoLAEL/roTCxuLncEdgcfJcvA4UMOf+2dnjl4Ut1A==}
    cpu: [ppc64]
    os: [linux]

  '@rollup/rollup-linux-ppc64-gnu@4.52.2':
    resolution: {integrity: sha512-6yqEfgJ1anIeuP2P/zhtfBlDpXUb80t8DpbYwXQ3bQd95JMvUaqiX+fKqYqUwZXqdJDd8xdilNtsHM2N0cFm6A==}
    cpu: [ppc64]
    os: [linux]

  '@rollup/rollup-linux-riscv64-gnu@4.41.1':
    resolution: {integrity: sha512-3rwCIh6MQ1LGrvKJitQjZFuQnT2wxfU+ivhNBzmxXTXPllewOF7JR1s2vMX/tWtUYFgphygxjqMl76q4aMotGw==}
    cpu: [riscv64]
    os: [linux]

  '@rollup/rollup-linux-riscv64-gnu@4.52.2':
    resolution: {integrity: sha512-sshYUiYVSEI2B6dp4jMncwxbrUqRdNApF2c3bhtLAU0qA8Lrri0p0NauOsTWh3yCCCDyBOjESHMExonp7Nzc0w==}
    cpu: [riscv64]
    os: [linux]

  '@rollup/rollup-linux-riscv64-musl@4.41.1':
    resolution: {integrity: sha512-LdIUOb3gvfmpkgFZuccNa2uYiqtgZAz3PTzjuM5bH3nvuy9ty6RGc/Q0+HDFrHrizJGVpjnTZ1yS5TNNjFlklw==}
    cpu: [riscv64]
    os: [linux]

  '@rollup/rollup-linux-riscv64-musl@4.52.2':
    resolution: {integrity: sha512-duBLgd+3pqC4MMwBrKkFxaZerUxZcYApQVC5SdbF5/e/589GwVvlRUnyqMFbM8iUSb1BaoX/3fRL7hB9m2Pj8Q==}
    cpu: [riscv64]
    os: [linux]

  '@rollup/rollup-linux-s390x-gnu@4.41.1':
    resolution: {integrity: sha512-oIE6M8WC9ma6xYqjvPhzZYk6NbobIURvP/lEbh7FWplcMO6gn7MM2yHKA1eC/GvYwzNKK/1LYgqzdkZ8YFxR8g==}
    cpu: [s390x]
    os: [linux]

  '@rollup/rollup-linux-s390x-gnu@4.52.2':
    resolution: {integrity: sha512-tzhYJJidDUVGMgVyE+PmxENPHlvvqm1KILjjZhB8/xHYqAGeizh3GBGf9u6WdJpZrz1aCpIIHG0LgJgH9rVjHQ==}
    cpu: [s390x]
    os: [linux]

  '@rollup/rollup-linux-x64-gnu@4.41.1':
    resolution: {integrity: sha512-cWBOvayNvA+SyeQMp79BHPK8ws6sHSsYnK5zDcsC3Hsxr1dgTABKjMnMslPq1DvZIp6uO7kIWhiGwaTdR4Og9A==}
    cpu: [x64]
    os: [linux]

  '@rollup/rollup-linux-x64-gnu@4.52.2':
    resolution: {integrity: sha512-opH8GSUuVcCSSyHHcl5hELrmnk4waZoVpgn/4FDao9iyE4WpQhyWJ5ryl5M3ocp4qkRuHfyXnGqg8M9oKCEKRA==}
    cpu: [x64]
    os: [linux]

  '@rollup/rollup-linux-x64-musl@4.41.1':
    resolution: {integrity: sha512-y5CbN44M+pUCdGDlZFzGGBSKCA4A/J2ZH4edTYSSxFg7ce1Xt3GtydbVKWLlzL+INfFIZAEg1ZV6hh9+QQf9YQ==}
    cpu: [x64]
    os: [linux]

  '@rollup/rollup-linux-x64-musl@4.52.2':
    resolution: {integrity: sha512-LSeBHnGli1pPKVJ79ZVJgeZWWZXkEe/5o8kcn23M8eMKCUANejchJbF/JqzM4RRjOJfNRhKJk8FuqL1GKjF5oQ==}
    cpu: [x64]
    os: [linux]

  '@rollup/rollup-openharmony-arm64@4.52.2':
    resolution: {integrity: sha512-uPj7MQ6/s+/GOpolavm6BPo+6CbhbKYyZHUDvZ/SmJM7pfDBgdGisFX3bY/CBDMg2ZO4utfhlApkSfZ92yXw7Q==}
    cpu: [arm64]
    os: [openharmony]

  '@rollup/rollup-win32-arm64-msvc@4.41.1':
    resolution: {integrity: sha512-lZkCxIrjlJlMt1dLO/FbpZbzt6J/A8p4DnqzSa4PWqPEUUUnzXLeki/iyPLfV0BmHItlYgHUqJe+3KiyydmiNQ==}
    cpu: [arm64]
    os: [win32]

  '@rollup/rollup-win32-arm64-msvc@4.52.2':
    resolution: {integrity: sha512-Z9MUCrSgIaUeeHAiNkm3cQyst2UhzjPraR3gYYfOjAuZI7tcFRTOD+4cHLPoS/3qinchth+V56vtqz1Tv+6KPA==}
    cpu: [arm64]
    os: [win32]

  '@rollup/rollup-win32-ia32-msvc@4.41.1':
    resolution: {integrity: sha512-+psFT9+pIh2iuGsxFYYa/LhS5MFKmuivRsx9iPJWNSGbh2XVEjk90fmpUEjCnILPEPJnikAU6SFDiEUyOv90Pg==}
    cpu: [ia32]
    os: [win32]

  '@rollup/rollup-win32-ia32-msvc@4.52.2':
    resolution: {integrity: sha512-+GnYBmpjldD3XQd+HMejo+0gJGwYIOfFeoBQv32xF/RUIvccUz20/V6Otdv+57NE70D5pa8W/jVGDoGq0oON4A==}
    cpu: [ia32]
    os: [win32]

  '@rollup/rollup-win32-x64-gnu@4.52.2':
    resolution: {integrity: sha512-ApXFKluSB6kDQkAqZOKXBjiaqdF1BlKi+/eqnYe9Ee7U2K3pUDKsIyr8EYm/QDHTJIM+4X+lI0gJc3TTRhd+dA==}
    cpu: [x64]
    os: [win32]

  '@rollup/rollup-win32-x64-msvc@4.41.1':
    resolution: {integrity: sha512-Wq2zpapRYLfi4aKxf2Xff0tN+7slj2d4R87WEzqw7ZLsVvO5zwYCIuEGSZYiK41+GlwUo1HiR+GdkLEJnCKTCw==}
    cpu: [x64]
    os: [win32]

  '@rollup/rollup-win32-x64-msvc@4.52.2':
    resolution: {integrity: sha512-ARz+Bs8kY6FtitYM96PqPEVvPXqEZmPZsSkXvyX19YzDqkCaIlhCieLLMI5hxO9SRZ2XtCtm8wxhy0iJ2jxNfw==}
    cpu: [x64]
    os: [win32]
<<<<<<< HEAD

  '@tailwindcss/cli@4.1.13':
    resolution: {integrity: sha512-KEu/iL4CYBzGza/2yZBLXqjCCZB/eRWkRLP8Vg2kkEWk4usC8HLGJW0QAhLS7U5DsAWumsisxgabuppE6NinLw==}
    hasBin: true

  '@tailwindcss/node@4.1.13':
    resolution: {integrity: sha512-eq3ouolC1oEFOAvOMOBAmfCIqZBJuvWvvYWh5h5iOYfe1HFC6+GZ6EIL0JdM3/niGRJmnrOc+8gl9/HGUaaptw==}

  '@tailwindcss/oxide-android-arm64@4.1.13':
    resolution: {integrity: sha512-BrpTrVYyejbgGo57yc8ieE+D6VT9GOgnNdmh5Sac6+t0m+v+sKQevpFVpwX3pBrM2qKrQwJ0c5eDbtjouY/+ew==}
    engines: {node: '>= 10'}
    cpu: [arm64]
    os: [android]

  '@tailwindcss/oxide-darwin-arm64@4.1.13':
    resolution: {integrity: sha512-YP+Jksc4U0KHcu76UhRDHq9bx4qtBftp9ShK/7UGfq0wpaP96YVnnjFnj3ZFrUAjc5iECzODl/Ts0AN7ZPOANQ==}
    engines: {node: '>= 10'}
    cpu: [arm64]
    os: [darwin]

  '@tailwindcss/oxide-darwin-x64@4.1.13':
    resolution: {integrity: sha512-aAJ3bbwrn/PQHDxCto9sxwQfT30PzyYJFG0u/BWZGeVXi5Hx6uuUOQEI2Fa43qvmUjTRQNZnGqe9t0Zntexeuw==}
    engines: {node: '>= 10'}
    cpu: [x64]
    os: [darwin]

  '@tailwindcss/oxide-freebsd-x64@4.1.13':
    resolution: {integrity: sha512-Wt8KvASHwSXhKE/dJLCCWcTSVmBj3xhVhp/aF3RpAhGeZ3sVo7+NTfgiN8Vey/Fi8prRClDs6/f0KXPDTZE6nQ==}
    engines: {node: '>= 10'}
    cpu: [x64]
    os: [freebsd]

  '@tailwindcss/oxide-linux-arm-gnueabihf@4.1.13':
    resolution: {integrity: sha512-mbVbcAsW3Gkm2MGwA93eLtWrwajz91aXZCNSkGTx/R5eb6KpKD5q8Ueckkh9YNboU8RH7jiv+ol/I7ZyQ9H7Bw==}
    engines: {node: '>= 10'}
    cpu: [arm]
    os: [linux]

  '@tailwindcss/oxide-linux-arm64-gnu@4.1.13':
    resolution: {integrity: sha512-wdtfkmpXiwej/yoAkrCP2DNzRXCALq9NVLgLELgLim1QpSfhQM5+ZxQQF8fkOiEpuNoKLp4nKZ6RC4kmeFH0HQ==}
    engines: {node: '>= 10'}
    cpu: [arm64]
    os: [linux]

  '@tailwindcss/oxide-linux-arm64-musl@4.1.13':
    resolution: {integrity: sha512-hZQrmtLdhyqzXHB7mkXfq0IYbxegaqTmfa1p9MBj72WPoDD3oNOh1Lnxf6xZLY9C3OV6qiCYkO1i/LrzEdW2mg==}
    engines: {node: '>= 10'}
    cpu: [arm64]
    os: [linux]

  '@tailwindcss/oxide-linux-x64-gnu@4.1.13':
    resolution: {integrity: sha512-uaZTYWxSXyMWDJZNY1Ul7XkJTCBRFZ5Fo6wtjrgBKzZLoJNrG+WderJwAjPzuNZOnmdrVg260DKwXCFtJ/hWRQ==}
    engines: {node: '>= 10'}
    cpu: [x64]
    os: [linux]

  '@tailwindcss/oxide-linux-x64-musl@4.1.13':
    resolution: {integrity: sha512-oXiPj5mi4Hdn50v5RdnuuIms0PVPI/EG4fxAfFiIKQh5TgQgX7oSuDWntHW7WNIi/yVLAiS+CRGW4RkoGSSgVQ==}
    engines: {node: '>= 10'}
    cpu: [x64]
    os: [linux]

  '@tailwindcss/oxide-wasm32-wasi@4.1.13':
    resolution: {integrity: sha512-+LC2nNtPovtrDwBc/nqnIKYh/W2+R69FA0hgoeOn64BdCX522u19ryLh3Vf3F8W49XBcMIxSe665kwy21FkhvA==}
    engines: {node: '>=14.0.0'}
    cpu: [wasm32]
    bundledDependencies:
      - '@napi-rs/wasm-runtime'
      - '@emnapi/core'
      - '@emnapi/runtime'
      - '@tybys/wasm-util'
      - '@emnapi/wasi-threads'
      - tslib

  '@tailwindcss/oxide-win32-arm64-msvc@4.1.13':
    resolution: {integrity: sha512-dziTNeQXtoQ2KBXmrjCxsuPk3F3CQ/yb7ZNZNA+UkNTeiTGgfeh+gH5Pi7mRncVgcPD2xgHvkFCh/MhZWSgyQg==}
    engines: {node: '>= 10'}
    cpu: [arm64]
    os: [win32]

  '@tailwindcss/oxide-win32-x64-msvc@4.1.13':
    resolution: {integrity: sha512-3+LKesjXydTkHk5zXX01b5KMzLV1xl2mcktBJkje7rhFUpUlYJy7IMOLqjIRQncLTa1WZZiFY/foAeB5nmaiTw==}
    engines: {node: '>= 10'}
    cpu: [x64]
    os: [win32]

  '@tailwindcss/oxide@4.1.13':
    resolution: {integrity: sha512-CPgsM1IpGRa880sMbYmG1s4xhAy3xEt1QULgTJGQmZUeNgXFR7s1YxYygmJyBGtou4SyEosGAGEeYqY7R53bIA==}
    engines: {node: '>= 10'}

  '@tailwindcss/vite@4.1.13':
    resolution: {integrity: sha512-0PmqLQ010N58SbMTJ7BVJ4I2xopiQn/5i6nlb4JmxzQf8zcS5+m2Cv6tqh+sfDwtIdjoEnOvwsGQ1hkUi8QEHQ==}
    peerDependencies:
      vite: ^5.2.0 || ^6 || ^7

  '@tempots/dom@29.0.3':
    resolution: {integrity: sha512-fd+wBrxJSimAjoFC+w7zkIqsoNpeMfHkcfmN/Myv5pw91j65zGa40qC6SaonvOSoPlJ+nQdp57hQ+tZzj+WW6g==}

  '@tempots/dom@30.0.0':
    resolution: {integrity: sha512-Dbsa7o+5PxD2QfEMJlZsio5AnGU1ZkhUtoNxHwtcwW4yvQ03ZlKra+rLnU3gQp8jqTcDh67nO3D+9eOINJjpkQ==}

  '@tempots/std@0.22.1':
    resolution: {integrity: sha512-5cRPTMf4pRRCkuSa5VRKswv44WriBePNOMFtibXjzdoNL6iZvDAIGqFsuzRI20VsbHNjOjRMsk0zj33I/ARAFQ==}
=======
>>>>>>> b6a203cf

  '@tempots/dom@30.1.0':
    resolution: {integrity: sha512-27fAFu1eyGQzXUkbuX+ky9NuM7MiC4XelHjPwc4fMHs9LQ80s2WDFCxXci2hrHELE0ktj+oG/bUop8jPRKc5XQ==}

  '@tempots/std@0.24.0':
    resolution: {integrity: sha512-8YhRh41k0hVYp6hnoOAQ8Qw5ANUXlp4UZdArZwev9v4RIJ8hmYoKadqCOqfU42njO3qaR0Ks9sS/YdC4zXb2LA==}

  '@tempots/ui@9.0.0':
    resolution: {integrity: sha512-WM5KNOQt2CLzXWnn0jX5Cm9CvuLSC+cAOS8Y7a8GvK4pOkbNKmZUVR+Tv3pCsmMp60em6UF5ORBAMqDsT9ohxw==}
    peerDependencies:
      '@tempots/dom': 30.1.0
      '@tempots/std': 0.24.0

  '@testing-library/dom@10.4.0':
    resolution: {integrity: sha512-pemlzrSESWbdAloYml3bAJMEfNh1Z7EduzqPKprCH5S341frlpYnUEW0H72dLxa6IsYr+mPno20GiSm+h9dEdQ==}
    engines: {node: '>=18'}

  '@types/aria-query@5.0.4':
    resolution: {integrity: sha512-rfT93uj5s0PRL7EzccGMs3brplhcrghnDoV26NqKhCAS1hVo+WdNsPvE/yb6ilfr5hi2MEk6d5EWJTKdxg8jVw==}

  '@types/debug@4.1.12':
    resolution: {integrity: sha512-vIChWdVG3LG1SMxEvI/AK+FWJthlrqlTu7fbrlywTkkaONwk/UAGaULXRlf8vkzFBLVm0zkMdCquhL5aOjhXPQ==}

  '@types/estree@1.0.7':
    resolution: {integrity: sha512-w28IoSUCJpidD/TGviZwwMJckNESJZXFu7NBZ5YJ4mEUnNraUn9Pm8HSZm/jDF1pDWYKspWE7oVphigUPRakIQ==}

  '@types/estree@1.0.8':
    resolution: {integrity: sha512-dWHzHa2WqEXI/O1E9OjrocMTKJl2mSrEolh1Iomrv6U+JuNwaHXsXx9bLu5gG7BUWFIN0skIQJQ/L1rIex4X6w==}

  '@types/fs-extra@11.0.4':
    resolution: {integrity: sha512-yTbItCNreRooED33qjunPthRcSjERP1r4MqCZc7wv0u2sUkzTFp45tgUfS5+r7FrZPdmCCNflLhVSP/o+SemsQ==}

  '@types/hast@3.0.4':
    resolution: {integrity: sha512-WPs+bbQw5aCj+x6laNGWLH3wviHtoCv/P3+otBhbOhJgG8qtpdAMlTCxLtsTWA7LH1Oh/bFCHsBn0TPS5m30EQ==}

  '@types/jsdom@21.1.7':
    resolution: {integrity: sha512-yOriVnggzrnQ3a9OKOCxaVuSug3w3/SbOj5i7VwXWZEyUNl3bLF9V3MfxGbZKuwqJOQyRfqXyROBB1CoZLFWzA==}

  '@types/json-schema@7.0.15':
    resolution: {integrity: sha512-5+fP8P8MFNC+AyZCDxrB2pkZFPGzqQWUzpSeuuVLvm8VMcorNYavBqoFcxK8bQz4Qsbn4oUEEem4wDLfcysGHA==}

  '@types/jsonfile@6.1.4':
    resolution: {integrity: sha512-D5qGUYwjvnNNextdU59/+fI+spnwtTFmyQP0h+PfIOSkNfpU6AOICUOkm4i0OnSk+NyjdPJrxCDro0sJsWlRpQ==}

  '@types/katex@0.16.7':
    resolution: {integrity: sha512-HMwFiRujE5PjrgwHQ25+bsLJgowjGjm5Z8FVSf0N6PwgJrwxH0QxzHYDcKsTfV3wva0vzrpqMTJS2jXPr5BMEQ==}

  '@types/lodash-es@4.17.12':
    resolution: {integrity: sha512-0NgftHUcV4v34VhXm8QBSftKVXtbkBG3ViCjs6+eJ5a6y6Mi/jiFGPc1sC7QK+9BFhWrURE3EOggmWaSxL9OzQ==}

  '@types/lodash@4.17.20':
    resolution: {integrity: sha512-H3MHACvFUEiujabxhaI/ImO6gUrd8oOurg7LQtS7mbwIXA/cUqWrvBsaeJ23aZEPk1TAYkurjfMbSELfoCXlGA==}

  '@types/mdast@4.0.4':
    resolution: {integrity: sha512-kGaNbPh1k7AFzgpud/gMdvIm5xuECykRR+JnWKQno9TAXVa6WIVCGTPvYGekIDL4uwCZQSYbUxNBSb1aUo79oA==}

  '@types/ms@2.1.0':
    resolution: {integrity: sha512-GsCCIZDE/p3i96vtEqx+7dBUGXrc7zeSK3wwPHIaRThS+9OhWIXRqzs4d6k1SVU8g91DrNRWxWUGhp5KXQb2VA==}

  '@types/node@22.15.18':
    resolution: {integrity: sha512-v1DKRfUdyW+jJhZNEI1PYy29S2YRxMV5AOO/x/SjKmW0acCIOqmbj6Haf9eHAhsPmrhlHSxEhv/1WszcLWV4cg==}

  '@types/tough-cookie@4.0.5':
    resolution: {integrity: sha512-/Ad8+nIOV7Rl++6f1BdKxFSMgmoqEoYbHRpPcx3JEfv8VRsQe9Z4mCXeJBzxs7mbHY/XOZZuXlRNfhpVPbs6ZA==}

  '@types/trusted-types@1.0.6':
    resolution: {integrity: sha512-230RC8sFeHoT6sSUlRO6a8cAnclO06eeiq1QDfiv2FGCLWFvvERWgwIQD4FWqD9A69BN7Lzee4OXwoMVnnsWDw==}

  '@types/trusted-types@2.0.7':
    resolution: {integrity: sha512-ScaPdn1dQczgbl0QFTeTOmVHFULt394XJgOQNoyVhZ6r2vLnMLJfBPd53SB52T/3G36VI1/g2MZaX0cwDuXsfw==}

  '@types/unist@3.0.3':
    resolution: {integrity: sha512-ko/gIFJRv177XgZsZcBwnqJN5x/Gien8qNOn0D5bQU/zAzVf9Zt3BlcUiLqhV9y4ARk0GbT3tnUiPNgnTXzc/Q==}

  '@typescript-eslint/eslint-plugin@8.32.1':
    resolution: {integrity: sha512-6u6Plg9nP/J1GRpe/vcjjabo6Uc5YQPAMxsgQyGC/I0RuukiG1wIe3+Vtg3IrSCVJDmqK3j8adrtzXSENRtFgg==}
    engines: {node: ^18.18.0 || ^20.9.0 || >=21.1.0}
    peerDependencies:
      '@typescript-eslint/parser': ^8.0.0 || ^8.0.0-alpha.0
      eslint: ^8.57.0 || ^9.0.0
      typescript: '>=4.8.4 <5.9.0'

  '@typescript-eslint/parser@8.32.1':
    resolution: {integrity: sha512-LKMrmwCPoLhM45Z00O1ulb6jwyVr2kr3XJp+G+tSEZcbauNnScewcQwtJqXDhXeYPDEjZ8C1SjXm015CirEmGg==}
    engines: {node: ^18.18.0 || ^20.9.0 || >=21.1.0}
    peerDependencies:
      eslint: ^8.57.0 || ^9.0.0
      typescript: '>=4.8.4 <5.9.0'

  '@typescript-eslint/scope-manager@8.32.1':
    resolution: {integrity: sha512-7IsIaIDeZn7kffk7qXC3o6Z4UblZJKV3UBpkvRNpr5NSyLji7tvTcvmnMNYuYLyh26mN8W723xpo3i4MlD33vA==}
    engines: {node: ^18.18.0 || ^20.9.0 || >=21.1.0}

  '@typescript-eslint/type-utils@8.32.1':
    resolution: {integrity: sha512-mv9YpQGA8iIsl5KyUPi+FGLm7+bA4fgXaeRcFKRDRwDMu4iwrSHeDPipwueNXhdIIZltwCJv+NkxftECbIZWfA==}
    engines: {node: ^18.18.0 || ^20.9.0 || >=21.1.0}
    peerDependencies:
      eslint: ^8.57.0 || ^9.0.0
      typescript: '>=4.8.4 <5.9.0'

  '@typescript-eslint/types@8.32.1':
    resolution: {integrity: sha512-YmybwXUJcgGqgAp6bEsgpPXEg6dcCyPyCSr0CAAueacR/CCBi25G3V8gGQ2kRzQRBNol7VQknxMs9HvVa9Rvfg==}
    engines: {node: ^18.18.0 || ^20.9.0 || >=21.1.0}

  '@typescript-eslint/typescript-estree@8.32.1':
    resolution: {integrity: sha512-Y3AP9EIfYwBb4kWGb+simvPaqQoT5oJuzzj9m0i6FCY6SPvlomY2Ei4UEMm7+FXtlNJbor80ximyslzaQF6xhg==}
    engines: {node: ^18.18.0 || ^20.9.0 || >=21.1.0}
    peerDependencies:
      typescript: '>=4.8.4 <5.9.0'

  '@typescript-eslint/utils@8.32.1':
    resolution: {integrity: sha512-DsSFNIgLSrc89gpq1LJB7Hm1YpuhK086DRDJSNrewcGvYloWW1vZLHBTIvarKZDcAORIy/uWNx8Gad+4oMpkSA==}
    engines: {node: ^18.18.0 || ^20.9.0 || >=21.1.0}
    peerDependencies:
      eslint: ^8.57.0 || ^9.0.0
      typescript: '>=4.8.4 <5.9.0'

  '@typescript-eslint/visitor-keys@8.32.1':
    resolution: {integrity: sha512-ar0tjQfObzhSaW3C3QNmTc5ofj0hDoNQ5XWrCy6zDyabdr0TWhCkClp+rywGNj/odAFBVzzJrK4tEq5M4Hmu4w==}
    engines: {node: ^18.18.0 || ^20.9.0 || >=21.1.0}

  '@vitest/expect@3.1.3':
    resolution: {integrity: sha512-7FTQQuuLKmN1Ig/h+h/GO+44Q1IlglPlR2es4ab7Yvfx+Uk5xsv+Ykk+MEt/M2Yn/xGmzaLKxGw2lgy2bwuYqg==}

  '@vitest/mocker@3.1.3':
    resolution: {integrity: sha512-PJbLjonJK82uCWHjzgBJZuR7zmAOrSvKk1QBxrennDIgtH4uK0TB1PvYmc0XBCigxxtiAVPfWtAdy4lpz8SQGQ==}
    peerDependencies:
      msw: ^2.4.9
      vite: ^5.0.0 || ^6.0.0
    peerDependenciesMeta:
      msw:
        optional: true
      vite:
        optional: true

  '@vitest/pretty-format@3.1.3':
    resolution: {integrity: sha512-i6FDiBeJUGLDKADw2Gb01UtUNb12yyXAqC/mmRWuYl+m/U9GS7s8us5ONmGkGpUUo7/iAYzI2ePVfOZTYvUifA==}

  '@vitest/pretty-format@3.1.4':
    resolution: {integrity: sha512-cqv9H9GvAEoTaoq+cYqUTCGscUjKqlJZC7PRwY5FMySVj5J+xOm1KQcCiYHJOEzOKRUhLH4R2pTwvFlWCEScsg==}

  '@vitest/runner@3.1.3':
    resolution: {integrity: sha512-Tae+ogtlNfFei5DggOsSUvkIaSuVywujMj6HzR97AHK6XK8i3BuVyIifWAm/sE3a15lF5RH9yQIrbXYuo0IFyA==}

  '@vitest/snapshot@3.1.3':
    resolution: {integrity: sha512-XVa5OPNTYUsyqG9skuUkFzAeFnEzDp8hQu7kZ0N25B1+6KjGm4hWLtURyBbsIAOekfWQ7Wuz/N/XXzgYO3deWQ==}

  '@vitest/spy@3.1.3':
    resolution: {integrity: sha512-x6w+ctOEmEXdWaa6TO4ilb7l9DxPR5bwEb6hILKuxfU1NqWT2mpJD9NJN7t3OTfxmVlOMrvtoFJGdgyzZ605lQ==}

  '@vitest/utils@3.1.3':
    resolution: {integrity: sha512-2Ltrpht4OmHO9+c/nmHtF09HWiyWdworqnHIwjfvDyWjuwKbdkcS9AnhsDn+8E2RM4x++foD1/tNuLPVvWG1Rg==}

  '@vue/compiler-core@3.5.19':
    resolution: {integrity: sha512-/afpyvlkrSNYbPo94Qu8GtIOWS+g5TRdOvs6XZNw6pWQQmj5pBgSZvEPOIZlqWq0YvoUhDDQaQ2TnzuJdOV4hA==}

  '@vue/compiler-dom@3.5.19':
    resolution: {integrity: sha512-Drs6rPHQZx/pN9S6ml3Z3K/TWCIRPvzG2B/o5kFK9X0MNHt8/E+38tiRfojufrYBfA6FQUFB2qBBRXlcSXWtOA==}

  '@vue/compiler-sfc@3.5.19':
    resolution: {integrity: sha512-YWCm1CYaJ+2RvNmhCwI7t3I3nU+hOrWGWMsn+Z/kmm1jy5iinnVtlmkiZwbLlbV1SRizX7vHsc0/bG5dj0zRTg==}

  '@vue/compiler-ssr@3.5.19':
    resolution: {integrity: sha512-/wx0VZtkWOPdiQLWPeQeqpHWR/LuNC7bHfSX7OayBTtUy8wur6vT6EQIX6Et86aED6J+y8tTw43qo2uoqGg5sw==}

  '@vue/reactivity@3.5.19':
    resolution: {integrity: sha512-4bueZg2qs5MSsK2dQk3sssV0cfvxb/QZntTC8v7J448GLgmfPkQ+27aDjlt40+XFqOwUq5yRxK5uQh14Fc9eVA==}

  '@vue/runtime-core@3.5.19':
    resolution: {integrity: sha512-TaooCr8Hge1sWjLSyhdubnuofs3shhzZGfyD11gFolZrny76drPwBVQj28/z/4+msSFb18tOIg6VVVgf9/IbIA==}

  '@vue/runtime-dom@3.5.19':
    resolution: {integrity: sha512-qmahqeok6ztuUTmV8lqd7N9ymbBzctNF885n8gL3xdCC1u2RnM/coX16Via0AiONQXUoYpxPojL3U1IsDgSWUQ==}

  '@vue/server-renderer@3.5.19':
    resolution: {integrity: sha512-ZJ/zV9SQuaIO+BEEVq/2a6fipyrSYfjKMU3267bPUk+oTx/hZq3RzV7VCh0Unlppt39Bvh6+NzxeopIFv4HJNg==}
    peerDependencies:
      vue: 3.5.19

  '@vue/shared@3.5.19':
    resolution: {integrity: sha512-IhXCOn08wgKrLQxRFKKlSacWg4Goi1BolrdEeLYn6tgHjJNXVrWJ5nzoxZqNwl5p88aLlQ8LOaoMa3AYvaKJ/Q==}

  '@zeit/schemas@2.36.0':
    resolution: {integrity: sha512-7kjMwcChYEzMKjeex9ZFXkt1AyNov9R5HZtjBKVsmVpw7pa7ZtlCGvCBC2vnnXctaYN+aRI61HjIqeetZW5ROg==}

  accepts@1.3.8:
    resolution: {integrity: sha512-PYAthTa2m2VKxuvSD3DPC/Gy+U+sOA1LAuT8mkmRuvw+NACSaeXEQ+NHcVF7rONl6qcaxV3Uuemwawk+7+SJLw==}
    engines: {node: '>= 0.6'}

  acorn-jsx@5.3.2:
    resolution: {integrity: sha512-rq9s+JNhf0IChjtDXxllJ7g41oZk5SlXtp0LHwyA5cejwn7vKmKp4pPri6YEePv2PU65sAsegbXtIinmDFDXgQ==}
    peerDependencies:
      acorn: ^6.0.0 || ^7.0.0 || ^8.0.0

  acorn@8.14.1:
    resolution: {integrity: sha512-OvQ/2pUDKmgfCg++xsTX1wGxfTaszcHVcTctW4UJB4hibJx2HXxxO5UmVgyjMa+ZDsiaf5wWLXYpRWMmBI0QHg==}
    engines: {node: '>=0.4.0'}
    hasBin: true

  agent-base@7.1.3:
    resolution: {integrity: sha512-jRR5wdylq8CkOe6hei19GGZnxM6rBGwFl3Bg0YItGDimvjGtAvdZk4Pu6Cl4u4Igsws4a1fd1Vq3ezrhn4KmFw==}
    engines: {node: '>= 14'}

  ajv-formats@3.0.1:
    resolution: {integrity: sha512-8iUql50EUR+uUcdRQ3HDqa6EVyo3docL8g5WJ3FNcWmu62IbkGUue/pEyLBW8VGKKucTPgqeks4fIU1DA4yowQ==}
    peerDependencies:
      ajv: ^8.0.0
    peerDependenciesMeta:
      ajv:
        optional: true

  ajv@6.12.6:
    resolution: {integrity: sha512-j3fVLgvTo527anyYyJOGTYJbG+vnnQYvE0m5mmkc1TK+nxAppkCLMIL0aZ4dblVCNoGShhm+kzE4ZUykBoMg4g==}

  ajv@8.12.0:
    resolution: {integrity: sha512-sRu1kpcO9yLtYxBKvqfTeh9KzZEwO3STyX1HT+4CaDzC6HpTGYhIhPIzj9XuKU7KYDwnaeh5hcOwjy1QuJzBPA==}

  ajv@8.17.1:
    resolution: {integrity: sha512-B/gBuNg5SiMTrPkC+A2+cW0RszwxYmn6VYxB/inlBStS5nx6xHIt/ehKRhIMhqusl7a8LjQoZnjCs5vhwxOQ1g==}

  ansi-align@3.0.1:
    resolution: {integrity: sha512-IOfwwBF5iczOjp/WeY4YxyjqAFMQoZufdQWDd19SEExbVLNXqvpzSJ/M7Za4/sCPmQ0+GRquoA7bGcINcxew6w==}

  ansi-regex@5.0.1:
    resolution: {integrity: sha512-quJQXlTSUGL2LH9SUXo8VwsY4soanhgo6LNSm84E1LBcE8s3O0wpdiRzyR9z/ZZJMlMWv37qOOb9pdJlMUEKFQ==}
    engines: {node: '>=8'}

  ansi-regex@6.1.0:
    resolution: {integrity: sha512-7HSX4QQb4CspciLpVFwyRe79O3xsIZDDLER21kERQ71oaPodF8jL725AgJMFAYbooIqolJoRLuM81SpeUkpkvA==}
    engines: {node: '>=12'}

  ansi-styles@4.3.0:
    resolution: {integrity: sha512-zbB9rCJAT1rbjiVDb2hqKFHNYLxgtk8NURxZ3IZwD3F6NtxbXZQCnnSi1Lkx+IDohdPlFp222wVALIheZJQSEg==}
    engines: {node: '>=8'}

  ansi-styles@5.2.0:
    resolution: {integrity: sha512-Cxwpt2SfTzTtXcfOlzGEee8O+c+MmUgGrNiBcXnuWxuFJHe6a5Hz7qwhwe5OgaSYI0IJvkLqWX1ASG+cJOkEiA==}
    engines: {node: '>=10'}

  ansi-styles@6.2.1:
    resolution: {integrity: sha512-bN798gFfQX+viw3R7yrGWRqnrN2oRkEkUjjl4JNn4E8GxxbjtG3FbrEIIY3l8/hrwUwIeCZvi4QuOTP4MErVug==}
    engines: {node: '>=12'}

  arch@2.2.0:
    resolution: {integrity: sha512-Of/R0wqp83cgHozfIYLbBMnej79U/SVGOOyuB3VVFv1NRM/PSFMK12x9KVtiYzJqmnU5WR2qp0Z5rHb7sWGnFQ==}

  arg@5.0.2:
    resolution: {integrity: sha512-PYjyFOLKQ9y57JvQ6QLo8dAgNqswh8M1RMJYdQduT6xbWSgK36P/Z/v+p888pM69jMMfS8Xd8F6I1kQ/I9HUGg==}

  argparse@2.0.1:
    resolution: {integrity: sha512-8+9WqebbFzpX9OR+Wa6O29asIogeRMzcGtAINdpMHHyAg10f05aSFVBbcEqGf/PXw1EjAZ+q2/bEBg3DvurK3Q==}

  aria-query@5.3.0:
    resolution: {integrity: sha512-b0P0sZPKtyu8HkeRAfCq0IfURZK+SuwMjY1UXGBU27wpAiTwQAIlq56IbIO+ytk/JjS1fMR14ee5WBBfKi5J6A==}

  assertion-error@2.0.1:
    resolution: {integrity: sha512-Izi8RQcffqCeNVgFigKli1ssklIbpHnCYc6AknXGYoB6grJqyeby7jv12JUQgmTAnIDnbck1uxksT4dzN3PWBA==}
    engines: {node: '>=12'}

  bail@2.0.2:
    resolution: {integrity: sha512-0xO6mYd7JB2YesxDKplafRpsiOzPt9V02ddPCLbY1xYGPOX24NTyN50qnUxgCPcSoYMhKpAuBTjQoRZCAkUDRw==}

  balanced-match@1.0.2:
    resolution: {integrity: sha512-3oSeUO0TMV67hN1AmbXsK4yaqU7tjiHlbxRDZOpH0KW9+CeX4bRAaX0Anxt0tx2MrpRpWwQaPwIlISEJhYU5Pw==}

  boolbase@1.0.0:
    resolution: {integrity: sha512-JZOSA7Mo9sNGB8+UjSgzdLtokWAky1zbztM3WRLCbZ70/3cTANmQmOdR7y2g+J0e2WXywy1yS468tY+IruqEww==}

  boxen@7.0.0:
    resolution: {integrity: sha512-j//dBVuyacJbvW+tvZ9HuH03fZ46QcaKvvhZickZqtB271DxJ7SNRSNxrV/dZX0085m7hISRZWbzWlJvx/rHSg==}
    engines: {node: '>=14.16'}

  brace-expansion@1.1.11:
    resolution: {integrity: sha512-iCuPHDFgrHX7H2vEI/5xpz07zSHB00TpugqhmYtVmMO6518mCuRMoOYFldEBl0g187ufozdaHgWKcYFb61qGiA==}

  brace-expansion@2.0.1:
    resolution: {integrity: sha512-XnAIvQ8eM+kC6aULx6wuQiwVsnzsi9d3WxzV3FpWTGA19F621kwdbsAcFKXgKUHZWsy+mY6iL1sHTxWEFCytDA==}

  braces@3.0.3:
    resolution: {integrity: sha512-yQbXgO/OSZVD2IsiLlro+7Hf6Q18EJrKSEsdoMzKePKXct3gvD8oLcOQdIzGupr5Fj+EDe8gO/lxc1BzfMpxvA==}
    engines: {node: '>=8'}

  bytes@3.0.0:
    resolution: {integrity: sha512-pMhOfFDPiv9t5jjIXkHosWmkSyQbvsgEVNkz0ERHbuLh2T/7j4Mqqpz523Fe8MVY89KC6Sh/QfS2sM+SjgFDcw==}
    engines: {node: '>= 0.8'}

  cac@6.7.14:
    resolution: {integrity: sha512-b6Ilus+c3RrdDk+JhLKUAQfzzgLEPy6wcXqS7f/xe1EETvsDP6GORG7SFuOs6cID5YkqchW/LXZbX5bc8j7ZcQ==}
    engines: {node: '>=8'}

  callsites@3.1.0:
    resolution: {integrity: sha512-P8BjAsXvZS+VIDUI11hHCQEv74YT67YUi5JJFNWIqL235sBmjX4+qx9Muvls5ivyNENctx46xQLQ3aTuE7ssaQ==}
    engines: {node: '>=6'}

  camelcase@7.0.1:
    resolution: {integrity: sha512-xlx1yCK2Oc1APsPXDL2LdlNP6+uu8OCDdhOBSVT279M/S+y75O30C2VuD8T2ogdePBBl7PfPF4504tnLgX3zfw==}
    engines: {node: '>=14.16'}

  ccount@2.0.1:
    resolution: {integrity: sha512-eyrF0jiFpY+3drT6383f1qhkbGsLSifNAjA61IUjZjmLCWjItY6LB9ft9YhoDgwfmclB2zhu51Lc7+95b8NRAg==}

  chai@5.2.0:
    resolution: {integrity: sha512-mCuXncKXk5iCLhfhwTc0izo0gtEmpz5CtG2y8GiOINBlMVS6v8TMRc5TaLWKS6692m9+dVVfzgeVxR5UxWHTYw==}
    engines: {node: '>=12'}

  chalk-template@0.4.0:
    resolution: {integrity: sha512-/ghrgmhfY8RaSdeo43hNXxpoHAtxdbskUHjPpfqUWGttFgycUhYPGx3YZBCnUCvOa7Doivn1IZec3DEGFoMgLg==}
    engines: {node: '>=12'}

  chalk@4.1.2:
    resolution: {integrity: sha512-oKnbhFyRIXpUuez8iBMmyEa4nbj4IOQyuhc/wy9kY7/WVPcwIO9VA668Pu8RkO7+0G76SLROeyw9CpQ061i4mA==}
    engines: {node: '>=10'}

  chalk@5.0.1:
    resolution: {integrity: sha512-Fo07WOYGqMfCWHOzSXOt2CxDbC6skS/jO9ynEcmpANMoPrD+W1r1K6Vx7iNm+AQmETU1Xr2t+n8nzkV9t6xh3w==}
    engines: {node: ^12.17.0 || ^14.13 || >=16.0.0}

  character-entities@2.0.2:
    resolution: {integrity: sha512-shx7oQ0Awen/BRIdkjkvz54PnEEI/EjwXDSIZp86/KKdbafHh1Df/RYGBhn4hbe2+uKC9FnT5UCEdyPz3ai9hQ==}

  check-error@2.1.1:
    resolution: {integrity: sha512-OAlb+T7V4Op9OwdkjmguYRqncdlx5JiofwOAUkmTF+jNdHwzTaTs4sRAGpzLF3oOz5xAyDGrPgeIDFQmDOTiJw==}
    engines: {node: '>= 16'}

  cheerio-select@2.1.0:
    resolution: {integrity: sha512-9v9kG0LvzrlcungtnJtpGNxY+fzECQKhK4EGJX2vByejiMX84MFNQw4UxPJl3bFbTMw+Dfs37XaIkCwTZfLh4g==}

  cheerio@1.1.0:
    resolution: {integrity: sha512-+0hMx9eYhJvWbgpKV9hN7jg0JcwydpopZE4hgi+KvQtByZXPp04NiCWU0LzcAbP63abZckIHkTQaXVF52mX3xQ==}
    engines: {node: '>=18.17'}

  chownr@3.0.0:
    resolution: {integrity: sha512-+IxzY9BZOQd/XuYPRmrvEVjF/nqj5kgT4kEq7VofrDoM1MxoRjEWkrCC3EtLi59TVawxTAn+orJwFQcrqEN1+g==}
    engines: {node: '>=18'}

  cli-boxes@3.0.0:
    resolution: {integrity: sha512-/lzGpEWL/8PfI0BmBOPRwp0c/wFNX1RdUML3jK/RcSBA9T8mZDdQpqYBKtCFTOfQbwPqWEOpjqW+Fnayc0969g==}
    engines: {node: '>=10'}

  clipboardy@3.0.0:
    resolution: {integrity: sha512-Su+uU5sr1jkUy1sGRpLKjKrvEOVXgSgiSInwa/qeID6aJ07yh+5NWc3h2QfjHjBnfX4LhtFcuAWKUsJ3r+fjbg==}
    engines: {node: ^12.20.0 || ^14.13.1 || >=16.0.0}

  clsx@2.1.1:
    resolution: {integrity: sha512-eYm0QWBtUrBWZWG0d386OGAw16Z995PiOVo2B7bjWSbHedGl5e0ZWaq65kOGgUSNesEIDkB9ISbTg/JK9dhCZA==}
    engines: {node: '>=6'}

  codemirror@6.0.2:
    resolution: {integrity: sha512-VhydHotNW5w1UGK0Qj96BwSk/Zqbp9WbnyK2W/eVMv4QyF41INRGpjUhFJY7/uDNuudSc33a/PKr4iDqRduvHw==}

  color-convert@2.0.1:
    resolution: {integrity: sha512-RRECPsj7iu/xb5oKYcsFHSppFNnsj/52OVTRKb4zP5onXwVF3zVmmToNcOfGC+CRDpfK/U584fMg38ZHCaElKQ==}
    engines: {node: '>=7.0.0'}

  color-name@1.1.4:
    resolution: {integrity: sha512-dOy+3AuW3a2wNbZHIuMZpTcgjGuLU/uBL/ubcZF9OXbDo8ff4O8yVp5Bf0efS8uEoYo5q4Fx7dY9OgQGXgAsQA==}

  commander@8.3.0:
    resolution: {integrity: sha512-OkTL9umf+He2DZkUq8f8J9of7yL6RJKI24dVITBmNfZBmri9zYZQrKkuXiKhyfPSu8tUhnVBB1iKXevvnlR4Ww==}
    engines: {node: '>= 12'}

  compressible@2.0.18:
    resolution: {integrity: sha512-AF3r7P5dWxL8MxyITRMlORQNaOA2IkAFaTr4k7BUumjPtRpGDTZpl0Pb1XCO6JeDCBdp126Cgs9sMxqSjgYyRg==}
    engines: {node: '>= 0.6'}

  compression@1.7.4:
    resolution: {integrity: sha512-jaSIDzP9pZVS4ZfQ+TzvtiWhdpFhE2RDHz8QJkpX9SIpLq88VueF5jJw6t+6CUQcAoA6t+x89MLrWAqpfDE8iQ==}
    engines: {node: '>= 0.8.0'}

  concat-map@0.0.1:
    resolution: {integrity: sha512-/Srv4dswyQNBfohGpz9o6Yb3Gz3SrUDqBH5rTuhGR7ahtlbYKnVxw2bCFMRljaA7EXHaXZ8wsHdodFvbkhKmqg==}

  content-disposition@0.5.2:
    resolution: {integrity: sha512-kRGRZw3bLlFISDBgwTSA1TMBFN6J6GWDeubmDE3AF+3+yXL8hTWv8r5rkLbqYXY4RjPk/EzHnClI3zQf1cFmHA==}
    engines: {node: '>= 0.6'}

  crelt@1.0.6:
    resolution: {integrity: sha512-VQ2MBenTq1fWZUH9DJNGti7kKv6EeAuYr3cLwxUWhIu1baTaXh4Ib5W2CqHVqib4/MqbYGJqiL3Zb8GJZr3l4g==}

  cross-spawn@7.0.6:
    resolution: {integrity: sha512-uV2QOWP2nWzsy2aMp8aRibhi9dlzF5Hgh5SHaB9OiTGEyDTiJJyx0uy51QXdyWbtAHNua4XJzUKca3OzKUd3vA==}
    engines: {node: '>= 8'}

  css-select@5.1.0:
    resolution: {integrity: sha512-nwoRF1rvRRnnCqqY7updORDsuqKzqYJ28+oSMaJMMgOauh3fvwHqMS7EZpIPqK8GL+g9mKxF1vP/ZjSeNjEVHg==}

  css-what@6.1.0:
    resolution: {integrity: sha512-HTUrgRJ7r4dsZKU6GjmpfRK1O76h97Z8MfS1G0FozR+oF2kG6Vfe8JE6zwrkbxigziPHinCJ+gCPjA9EaBDtRw==}
    engines: {node: '>= 6'}

  cssstyle@4.3.1:
    resolution: {integrity: sha512-ZgW+Jgdd7i52AaLYCriF8Mxqft0gD/R9i9wi6RWBhs1pqdPEzPjym7rvRKi397WmQFf3SlyUsszhw+VVCbx79Q==}
    engines: {node: '>=18'}

  csstype@3.1.3:
    resolution: {integrity: sha512-M1uQkMl8rQK/szD0LNhtqxIPLpimGm8sOBwU7lLnCpSbTyY3yeU1Vc7l4KT5zT4s/yOxHH5O7tIuuLOCnLADRw==}

  data-urls@5.0.0:
    resolution: {integrity: sha512-ZYP5VBHshaDAiVZxjbRVcFJpc+4xGgT0bK3vzy1HLN8jTO975HEbuYzZJcHoQEY5K1a0z8YayJkyVETa08eNTg==}
    engines: {node: '>=18'}

  debug@2.6.9:
    resolution: {integrity: sha512-bC7ElrdJaJnPbAP+1EotYvqZsb3ecl5wi6Bfi6BJTUcNowp6cvspg0jXznRTKDjm/E7AdgFBVeAPVMNcKGsHMA==}
    peerDependencies:
      supports-color: '*'
    peerDependenciesMeta:
      supports-color:
        optional: true

  debug@4.4.1:
    resolution: {integrity: sha512-KcKCqiftBJcZr++7ykoDIEwSa3XWowTfNPo92BYxjXiyYEVrUQh2aLyhxBCwww+heortUFxEJYcRzosstTEBYQ==}
    engines: {node: '>=6.0'}
    peerDependencies:
      supports-color: '*'
    peerDependenciesMeta:
      supports-color:
        optional: true

  decimal.js@10.5.0:
    resolution: {integrity: sha512-8vDa8Qxvr/+d94hSh5P3IJwI5t8/c0KsMp+g8bNw9cY2icONa5aPfvKeieW1WlG0WQYwwhJ7mjui2xtiePQSXw==}

  decode-named-character-reference@1.2.0:
    resolution: {integrity: sha512-c6fcElNV6ShtZXmsgNgFFV5tVX2PaV4g+MOAkb8eXHvn6sryJBrZa9r0zV6+dtTyoCKxtDy5tyQ5ZwQuidtd+Q==}

  deep-eql@5.0.2:
    resolution: {integrity: sha512-h5k/5U50IJJFpzfL6nO9jaaumfjO/f2NjK/oYB2Djzm4p9L+3T9qWpZqZ2hAbLPuuYq9wrU08WQyBTL5GbPk5Q==}
    engines: {node: '>=6'}

  deep-extend@0.6.0:
    resolution: {integrity: sha512-LOHxIOaPYdHlJRtCQfDIVZtfw/ufM8+rVj649RIHzcm/vGwQRXFt6OPqIFWsm2XEMrNIEtWR64sY1LEKD2vAOA==}
    engines: {node: '>=4.0.0'}

  deep-is@0.1.4:
    resolution: {integrity: sha512-oIPzksmTg4/MriiaYGO+okXDT7ztn/w3Eptv/+gSIdMdKsJo0u4CfYNFJPy+4SKMuCqGw2wxnA+URMg3t8a/bQ==}

  dequal@2.0.3:
    resolution: {integrity: sha512-0je+qPKHEMohvfRTCEo3CrPG6cAzAYgmzKyxRiYSSDkS6eGJdyVJm7WaYA5ECaAD9wLB2T4EEeymA5aFVcYXCA==}
    engines: {node: '>=6'}

  detect-libc@1.0.3:
    resolution: {integrity: sha512-pGjwhsmsp4kL2RTz08wcOlGN83otlqHeD/Z5T8GXZB+/YcpQ/dgo+lbU8ZsGxV0HIvqqxo9l7mqYwyYMD9bKDg==}
    engines: {node: '>=0.10'}
    hasBin: true

  detect-libc@2.1.1:
    resolution: {integrity: sha512-ecqj/sy1jcK1uWrwpR67UhYrIFQ+5WlGxth34WquCbamhFA6hkkwiu37o6J5xCHdo1oixJRfVRw+ywV+Hq/0Aw==}
    engines: {node: '>=8'}

  devlop@1.1.0:
    resolution: {integrity: sha512-RWmIqhcFf1lRYBvNmr7qTNuyCt/7/ns2jbpp1+PalgE/rDQcBT0fioSMUpJ93irlUhC5hrg4cYqe6U+0ImW0rA==}

  dom-accessibility-api@0.5.16:
    resolution: {integrity: sha512-X7BJ2yElsnOJ30pZF4uIIDfBEVgF4XEBxL9Bxhy6dnrm5hkzqmsWHGTiHqRiITNhMyFLyAiWndIJP7Z1NTteDg==}

  dom-serializer@2.0.0:
    resolution: {integrity: sha512-wIkAryiqt/nV5EQKqQpo3SToSOV9J0DnbJqwK7Wv/Trc92zIAYZ4FlMu+JPFW1DfGFt81ZTCGgDEabffXeLyJg==}

  domelementtype@2.3.0:
    resolution: {integrity: sha512-OLETBj6w0OsagBwdXnPdN0cnMfF9opN69co+7ZrbfPGrdpPVNBUj02spi6B1N7wChLQiPn4CSH/zJvXw56gmHw==}

  domhandler@5.0.3:
    resolution: {integrity: sha512-cgwlv/1iFQiFnU96XXgROh8xTeetsnJiDsTc7TYCLFd9+/WNkIqPTxiM/8pSd8VIrhXGTf1Ny1q1hquVqDJB5w==}
    engines: {node: '>= 4'}

  dompurify@3.2.6:
    resolution: {integrity: sha512-/2GogDQlohXPZe6D6NOgQvXLPSYBqIWMnZ8zzOhn09REE4eyAzb+Hed3jhoM9OkuaJ8P6ZGTTVWQKAi8ieIzfQ==}

  domutils@3.2.2:
    resolution: {integrity: sha512-6kZKyUajlDuqlHKVX1w7gyslj9MPIXzIFiz/rGu35uC1wMi+kMhQwGhl4lt9unC9Vb9INnY9Z3/ZA3+FhASLaw==}

  eastasianwidth@0.2.0:
    resolution: {integrity: sha512-I88TYZWc9XiYHRQ4/3c5rjjfgkjhLyW2luGIheGERbNQ6OY7yTybanSpDXZa8y7VUP9YmDcYa+eyq4ca7iLqWA==}

  emoji-regex@8.0.0:
    resolution: {integrity: sha512-MSjYzcWNOA0ewAHpz0MxpYFvwg6yjy1NG3xteoqz644VCo/RPgnr1/GGt+ic3iJTzQ8Eu3TdM14SawnVUmGE6A==}

  emoji-regex@9.2.2:
    resolution: {integrity: sha512-L18DaJsXSUk2+42pv8mLs5jJT2hqFkFE4j21wOmgbUqsZ2hL72NsUU785g9RXgo3s0ZNgVl42TiHp3ZtOv/Vyg==}

  encoding-sniffer@0.2.0:
    resolution: {integrity: sha512-ju7Wq1kg04I3HtiYIOrUrdfdDvkyO9s5XM8QAj/bN61Yo/Vb4vgJxy5vi4Yxk01gWHbrofpPtpxM8bKger9jhg==}

  enhanced-resolve@5.18.3:
    resolution: {integrity: sha512-d4lC8xfavMeBjzGr2vECC3fsGXziXZQyJxD868h2M/mBI3PwAuODxAkLkq5HYuvrPYcUtiLzsTo8U3PgX3Ocww==}
    engines: {node: '>=10.13.0'}

  entities@4.5.0:
    resolution: {integrity: sha512-V0hjH4dGPh9Ao5p0MoRY6BVqtwCjhz6vI5LT8AJ55H+4g9/4vbHx1I54fS0XuclLhDHArPQCiMjDxjaL8fPxhw==}
    engines: {node: '>=0.12'}

  entities@6.0.1:
    resolution: {integrity: sha512-aN97NXWF6AWBTahfVOIrB/NShkzi5H7F9r1s9mD3cDj4Ko5f2qhhVoYMibXF7GlLveb/D2ioWay8lxI97Ven3g==}
    engines: {node: '>=0.12'}

  es-module-lexer@1.7.0:
    resolution: {integrity: sha512-jEQoCwk8hyb2AZziIOLhDqpm5+2ww5uIE6lkO/6jcOCusfk6LhMHpXXfBLXTZ7Ydyt0j4VoUQv6uGNYbdW+kBA==}

  esbuild@0.25.5:
    resolution: {integrity: sha512-P8OtKZRv/5J5hhz0cUAdu/cLuPIKXpQl1R9pZtvmHWQvrAUVd0UNIPT4IB4W3rNOqVO0rlqHmCIbSwxh/c9yUQ==}
    engines: {node: '>=18'}
    hasBin: true

  escape-string-regexp@4.0.0:
    resolution: {integrity: sha512-TtpcNJ3XAzx3Gq8sWRzJaVajRs0uVxA2YAkdb1jm2YkPz4G6egUFAyA3n5vtEIZefPk5Wa4UXbKuS5fKkJWdgA==}
    engines: {node: '>=10'}

  escape-string-regexp@5.0.0:
    resolution: {integrity: sha512-/veY75JbMK4j1yjvuUxuVsiS/hr/4iHs9FTT6cgTexxdE0Ly/glccBAkloH/DofkjRbZU3bnoj38mOmhkZ0lHw==}
    engines: {node: '>=12'}

  eslint-config-prettier@10.1.5:
    resolution: {integrity: sha512-zc1UmCpNltmVY34vuLRV61r1K27sWuX39E+uyUnY8xS2Bex88VV9cugG+UZbRSRGtGyFboj+D8JODyme1plMpw==}
    hasBin: true
    peerDependencies:
      eslint: '>=7.0.0'

  eslint-plugin-prettier@5.4.0:
    resolution: {integrity: sha512-BvQOvUhkVQM1i63iMETK9Hjud9QhqBnbtT1Zc642p9ynzBuCe5pybkOnvqZIBypXmMlsGcnU4HZ8sCTPfpAexA==}
    engines: {node: ^14.18.0 || >=16.0.0}
    peerDependencies:
      '@types/eslint': '>=8.0.0'
      eslint: '>=8.0.0'
      eslint-config-prettier: '>= 7.0.0 <10.0.0 || >=10.1.0'
      prettier: '>=3.0.0'
    peerDependenciesMeta:
      '@types/eslint':
        optional: true
      eslint-config-prettier:
        optional: true

  eslint-scope@8.3.0:
    resolution: {integrity: sha512-pUNxi75F8MJ/GdeKtVLSbYg4ZI34J6C0C7sbL4YOp2exGwen7ZsuBqKzUhXd0qMQ362yET3z+uPwKeg/0C2XCQ==}
    engines: {node: ^18.18.0 || ^20.9.0 || >=21.1.0}

  eslint-visitor-keys@3.4.3:
    resolution: {integrity: sha512-wpc+LXeiyiisxPlEkUzU6svyS1frIO3Mgxj1fdy7Pm8Ygzguax2N3Fa/D/ag1WqbOprdI+uY6wMUl8/a2G+iag==}
    engines: {node: ^12.22.0 || ^14.17.0 || >=16.0.0}

  eslint-visitor-keys@4.2.0:
    resolution: {integrity: sha512-UyLnSehNt62FFhSwjZlHmeokpRK59rcz29j+F1/aDgbkbRTk7wIc9XzdoasMUbRNKDM0qQt/+BJ4BrpFeABemw==}
    engines: {node: ^18.18.0 || ^20.9.0 || >=21.1.0}

  eslint@9.27.0:
    resolution: {integrity: sha512-ixRawFQuMB9DZ7fjU3iGGganFDp3+45bPOdaRurcFHSXO1e/sYwUX/FtQZpLZJR6SjMoJH8hR2pPEAfDyCoU2Q==}
    engines: {node: ^18.18.0 || ^20.9.0 || >=21.1.0}
    hasBin: true
    peerDependencies:
      jiti: '*'
    peerDependenciesMeta:
      jiti:
        optional: true

  espree@10.3.0:
    resolution: {integrity: sha512-0QYC8b24HWY8zjRnDTL6RiHfDbAWn63qb4LMj1Z4b076A4une81+z03Kg7l7mn/48PUTqoLptSXez8oknU8Clg==}
    engines: {node: ^18.18.0 || ^20.9.0 || >=21.1.0}

  esquery@1.6.0:
    resolution: {integrity: sha512-ca9pw9fomFcKPvFLXhBKUK90ZvGibiGOvRJNbjljY7s7uq/5YO4BOzcYtJqExdx99rF6aAcnRxHmcUHcz6sQsg==}
    engines: {node: '>=0.10'}

  esrecurse@4.3.0:
    resolution: {integrity: sha512-KmfKL3b6G+RXvP8N1vr3Tq1kL/oCFgn2NYXEtqP8/L3pKapUA4G8cFVaoF3SU323CD4XypR/ffioHmkti6/Tag==}
    engines: {node: '>=4.0'}

  estraverse@5.3.0:
    resolution: {integrity: sha512-MMdARuVEQziNTeJD8DgMqmhwR11BRQ/cBP+pLtYdSTnf3MIO8fFeiINEbX36ZdNlfU/7A9f3gUw49B3oQsvwBA==}
    engines: {node: '>=4.0'}

  estree-walker@2.0.2:
    resolution: {integrity: sha512-Rfkk/Mp/DL7JVje3u18FxFujQlTNR2q6QfMSMB7AvCBx91NGj/ba3kCfza0f6dVDbw7YlRf/nDrn7pQrCCyQ/w==}

  estree-walker@3.0.3:
    resolution: {integrity: sha512-7RUKfXgSMMkzt6ZuXmqapOurLGPPfgj6l9uRZ7lRGolvk0y2yocc35LdcxKC5PQZdn2DMqioAQ2NoWcrTKmm6g==}

  esutils@2.0.3:
    resolution: {integrity: sha512-kVscqXk4OCp68SZ0dkgEKVi6/8ij300KBWTJq32P/dYeWTSwK41WyTxalN1eRmA5Z9UU/LX9D7FWSmV9SAYx6g==}
    engines: {node: '>=0.10.0'}

  execa@5.1.1:
    resolution: {integrity: sha512-8uSpZZocAZRBAPIEINJj3Lo9HyGitllczc27Eh5YYojjMFMn8yHMDMaUHE2Jqfq05D/wucwI4JGURyXt1vchyg==}
    engines: {node: '>=10'}

  expect-type@1.2.1:
    resolution: {integrity: sha512-/kP8CAwxzLVEeFrMm4kMmy4CCDlpipyA7MYLVrdJIkV0fYF0UaigQHRsxHiuY/GEea+bh4KSv3TIlgr+2UL6bw==}
    engines: {node: '>=12.0.0'}

  extend@3.0.2:
    resolution: {integrity: sha512-fjquC59cD7CyW6urNXK0FBufkZcoiGG80wTuPujX590cB5Ttln20E2UB4S/WARVqhXffZl2LNgS+gQdPIIim/g==}

  fast-deep-equal@3.1.3:
    resolution: {integrity: sha512-f3qQ9oQy9j2AhBe/H9VC91wLmKBCCU/gDOnKNAYG5hswO7BLKj09Hc5HYNz9cGI++xlpDCIgDaitVs03ATR84Q==}

  fast-diff@1.3.0:
    resolution: {integrity: sha512-VxPP4NqbUjj6MaAOafWeUn2cXWLcCtljklUtZf0Ind4XQ+QPtmA0b18zZy0jIQx+ExRVCR/ZQpBmik5lXshNsw==}

  fast-glob@3.3.3:
    resolution: {integrity: sha512-7MptL8U0cqcFdzIzwOTHoilX9x5BrNqye7Z/LuC7kCMRio1EMSyqRK3BEAUD7sXRq4iT4AzTVuZdhgQ2TCvYLg==}
    engines: {node: '>=8.6.0'}

  fast-json-stable-stringify@2.1.0:
    resolution: {integrity: sha512-lhd/wF+Lk98HZoTCtlVraHtfh5XYijIjalXck7saUtuanSDyLMxnHhSXEDJqHxD7msR8D0uCmqlkwjCV8xvwHw==}

  fast-levenshtein@2.0.6:
    resolution: {integrity: sha512-DCXu6Ifhqcks7TZKY3Hxp3y6qphY5SJZmrWMDrKcERSOXWQdMhU9Ig/PYrzyw/ul9jOIyh0N4M0tbC5hodg8dw==}

  fast-uri@3.0.6:
    resolution: {integrity: sha512-Atfo14OibSv5wAp4VWNsFYE1AchQRTv9cBGWET4pZWHzYshFSS9NQI6I57rdKn9croWVMbYFbLhJ+yJvmZIIHw==}

  fastq@1.19.1:
    resolution: {integrity: sha512-GwLTyxkCXjXbxqIhTsMI2Nui8huMPtnxg7krajPJAjnEG/iiOS7i+zCtWGZR9G0NBKbXKh6X9m9UIsYX/N6vvQ==}

  fdir@6.4.5:
    resolution: {integrity: sha512-4BG7puHpVsIYxZUbiUE3RqGloLaSSwzYie5jvasC4LWuBWzZawynvYouhjbQKw2JuIGYdm0DzIxl8iVidKlUEw==}
    peerDependencies:
      picomatch: ^3 || ^4
    peerDependenciesMeta:
      picomatch:
        optional: true

  fdir@6.5.0:
    resolution: {integrity: sha512-tIbYtZbucOs0BRGqPJkshJUYdL+SDH7dVM8gjy+ERp3WAUjLEFJE+02kanyHtwjWOnwrKYBiwAmM0p4kLJAnXg==}
    engines: {node: '>=12.0.0'}
    peerDependencies:
      picomatch: ^3 || ^4
    peerDependenciesMeta:
      picomatch:
        optional: true

  file-entry-cache@8.0.0:
    resolution: {integrity: sha512-XXTUwCvisa5oacNGRP9SfNtYBNAMi+RPwBFmblZEF7N7swHYQS6/Zfk7SRwx4D5j3CH211YNRco1DEMNVfZCnQ==}
    engines: {node: '>=16.0.0'}

  fill-range@7.1.1:
    resolution: {integrity: sha512-YsGpe3WHLK8ZYi4tWDg2Jy3ebRz2rXowDxnld4bkQB00cc/1Zw9AWnC0i9ztDJitivtQvaI9KaLyKrc+hBW0yg==}
    engines: {node: '>=8'}

  find-up@5.0.0:
    resolution: {integrity: sha512-78/PXT1wlLLDgTzDs7sjq9hzz0vXD+zn+7wypEe4fXQxCmdmqfGsEPQxmiCSQI3ajFV91bVSsvNtrJRiW6nGng==}
    engines: {node: '>=10'}

  flat-cache@4.0.1:
    resolution: {integrity: sha512-f7ccFPK3SXFHpx15UIGyRJ/FJQctuKZ0zVuN3frBo4HnK3cay9VEW0R6yPYFHC0AgqhukPzKjq22t5DmAyqGyw==}
    engines: {node: '>=16'}

  flatted@3.3.3:
    resolution: {integrity: sha512-GX+ysw4PBCz0PzosHDepZGANEuFCMLrnRTiEy9McGjmkCQYwRq4A/X786G/fjM/+OjsWSU1ZrY5qyARZmO/uwg==}

  fs-extra@11.3.0:
    resolution: {integrity: sha512-Z4XaCL6dUDHfP/jT25jJKMmtxvuwbkrD1vNSMFlo9lNLY2c5FHYSQgHPRZUjAB26TpDEoW9HCOgplrdbaPV/ew==}
    engines: {node: '>=14.14'}

  fsevents@2.3.3:
    resolution: {integrity: sha512-5xoDfX+fL7faATnagmWPpbFtwh/R77WmMMqqHGS65C3vvB0YHrgF+B1YmZ3441tMj5n63k0212XNoJwzlhffQw==}
    engines: {node: ^8.16.0 || ^10.6.0 || >=11.0.0}
    os: [darwin]

  get-stream@6.0.1:
    resolution: {integrity: sha512-ts6Wi+2j3jQjqi70w5AlN8DFnkSwC+MqmxEzdEALB2qXZYV3X/b1CTfgPLGJNMeAWxdPfU8FO1ms3NUfaHCPYg==}
    engines: {node: '>=10'}

  get-tsconfig@4.10.1:
    resolution: {integrity: sha512-auHyJ4AgMz7vgS8Hp3N6HXSmlMdUyhSUrfBF16w153rxtLIEOE+HGqaBppczZvnHLqQJfiHotCYpNhl0lUROFQ==}

  glob-parent@5.1.2:
    resolution: {integrity: sha512-AOIgSQCepiJYwP3ARnGx+5VnTu2HBYdzbGP45eLw1vr3zB3vZLeyed1sC9hnbcOc9/SrMyM5RPQrkGz4aS9Zow==}
    engines: {node: '>= 6'}

  glob-parent@6.0.2:
    resolution: {integrity: sha512-XxwI8EOhVQgWp6iDL+3b0r86f4d6AX6zSU55HfB4ydCEuXLXc5FcYeOu+nnGftS4TEju/11rt4KJPTMgbfmv4A==}
    engines: {node: '>=10.13.0'}

  globals@14.0.0:
    resolution: {integrity: sha512-oahGvuMGQlPw/ivIYBjVSrWAfWLBeku5tpPE2fOPLi+WHffIWbuh2tCjhyQhTBPMf5E9jDEH4FOmTYgYwbKwtQ==}
    engines: {node: '>=18'}

  graceful-fs@4.2.11:
    resolution: {integrity: sha512-RbJ5/jmFcNNCcDV5o9eTnBLJ/HszWV0P73bc+Ff4nS/rJj+YaS6IGyiOL0VoBYX+l1Wrl3k63h/KrH+nhJ0XvQ==}

  graphemer@1.4.0:
    resolution: {integrity: sha512-EtKwoO6kxCL9WO5xipiHTZlSzBm7WLT627TqC/uVRd0HKmq8NXyebnNYxDoBi7wt8eTWrUrKXCOVaFq9x1kgag==}

  has-flag@4.0.0:
    resolution: {integrity: sha512-EykJT/Q1KjTWctppgIAgfSO0tKVuZUjhgMr17kqTumMl6Afv3EISleU7qZUzoXDFTAHTDC4NOoG/ZxU3EvlMPQ==}
    engines: {node: '>=8'}

  html-encoding-sniffer@4.0.0:
    resolution: {integrity: sha512-Y22oTqIU4uuPgEemfz7NDJz6OeKf12Lsu+QC+s3BVpda64lTiMYCyGwg5ki4vFxkMwQdeZDl2adZoqUgdFuTgQ==}
    engines: {node: '>=18'}

  htmlparser2@10.0.0:
    resolution: {integrity: sha512-TwAZM+zE5Tq3lrEHvOlvwgj1XLWQCtaaibSN11Q+gGBAS7Y1uZSWwXXRe4iF6OXnaq1riyQAPFOBtYc77Mxq0g==}

  http-proxy-agent@7.0.2:
    resolution: {integrity: sha512-T1gkAiYYDWYx3V5Bmyu7HcfcvL7mUrTWiM6yOfa3PIphViJ/gFPbvidQ+veqSOHci/PxBcDabeUNCzpOODJZig==}
    engines: {node: '>= 14'}

  https-proxy-agent@7.0.6:
    resolution: {integrity: sha512-vK9P5/iUfdl95AI+JVyUuIcVtd4ofvtrOr3HNtM2yxC9bnMbEdp3x01OhQNnjb8IJYi38VlTE3mBXwcfvywuSw==}
    engines: {node: '>= 14'}

  human-signals@2.1.0:
    resolution: {integrity: sha512-B4FFZ6q/T2jhhksgkbEW3HBvWIfDW85snkQgawt07S7J5QXTk6BkNV+0yAeZrM5QpMAdYlocGoljn0sJ/WQkFw==}
    engines: {node: '>=10.17.0'}

  iconv-lite@0.6.3:
    resolution: {integrity: sha512-4fCk79wshMdzMp2rH06qWrJE4iolqLhCUH+OiuIgU++RB0+94NlDL81atO7GX55uUKueo0txHNtvEyI6D7WdMw==}
    engines: {node: '>=0.10.0'}

  ignore@5.3.2:
    resolution: {integrity: sha512-hsBTNUqQTDwkWtcdYI2i06Y/nUBEsNEDJKjWdigLvegy8kDuJAS8uRlpkkcQpyEXL0Z/pjDy5HBmMjRCJ2gq+g==}
    engines: {node: '>= 4'}

  ignore@7.0.5:
    resolution: {integrity: sha512-Hs59xBNfUIunMFgWAbGX5cq6893IbWg4KnrjbYwX3tx0ztorVgTDA6B2sxf8ejHJ4wz8BqGUMYlnzNBer5NvGg==}
    engines: {node: '>= 4'}

  import-fresh@3.3.1:
    resolution: {integrity: sha512-TR3KfrTZTYLPB6jUjfx6MF9WcWrHL9su5TObK4ZkYgBdWKPOFoSoQIdEuTuR82pmtxH2spWG9h6etwfr1pLBqQ==}
    engines: {node: '>=6'}

  imurmurhash@0.1.4:
    resolution: {integrity: sha512-JmXMZ6wuvDmLiHEml9ykzqO6lwFbof0GG4IkcGaENdCRDDmMVnny7s5HsIgHCbaq0w2MyPhDqkhTUgS2LU2PHA==}
    engines: {node: '>=0.8.19'}

  ini@1.3.8:
    resolution: {integrity: sha512-JV/yugV2uzW5iMRSiZAyDtQd+nxtUnjeLt0acNdw98kKLrvuRVyB80tsREOE7yvGVgalhZ6RNXCmEHkUKBKxew==}

  is-docker@2.2.1:
    resolution: {integrity: sha512-F+i2BKsFrH66iaUFc0woD8sLy8getkwTwtOBjvs56Cx4CgJDeKQeqfz8wAYiSb8JOprWhHH5p77PbmYCvvUuXQ==}
    engines: {node: '>=8'}
    hasBin: true

  is-extglob@2.1.1:
    resolution: {integrity: sha512-SbKbANkN603Vi4jEZv49LeVJMn4yGwsbzZworEoyEiutsN3nJYdbO36zfhGJ6QEDpOZIFkDtnq5JRxmvl3jsoQ==}
    engines: {node: '>=0.10.0'}

  is-fullwidth-code-point@3.0.0:
    resolution: {integrity: sha512-zymm5+u+sCsSWyD9qNaejV3DFvhCKclKdizYaJUuHA83RLjb7nSuGnddCHGv0hk+KY7BMAlsWeK4Ueg6EV6XQg==}
    engines: {node: '>=8'}

  is-glob@4.0.3:
    resolution: {integrity: sha512-xelSayHH36ZgE7ZWhli7pW34hNbNl8Ojv5KVmkJD4hBdD3th8Tfk9vYasLM+mXWOZhFkgZfxhLSnrwRr4elSSg==}
    engines: {node: '>=0.10.0'}

  is-number@7.0.0:
    resolution: {integrity: sha512-41Cifkg6e8TylSpdtTpeLVMqvSBEVzTttHvERD741+pnZ8ANv0004MRL43QKPDlK9cGvNp6NZWZUBlbGXYxxng==}
    engines: {node: '>=0.12.0'}

  is-plain-obj@4.1.0:
    resolution: {integrity: sha512-+Pgi+vMuUNkJyExiMBt5IlFoMyKnr5zhJ4Uspz58WOhBF5QoIZkFyNHIbBAtHwzVAgk5RtndVNsDRN61/mmDqg==}
    engines: {node: '>=12'}

  is-port-reachable@4.0.0:
    resolution: {integrity: sha512-9UoipoxYmSk6Xy7QFgRv2HDyaysmgSG75TFQs6S+3pDM7ZhKTF/bskZV+0UlABHzKjNVhPjYCLfeZUEg1wXxig==}
    engines: {node: ^12.20.0 || ^14.13.1 || >=16.0.0}

  is-potential-custom-element-name@1.0.1:
    resolution: {integrity: sha512-bCYeRA2rVibKZd+s2625gGnGF/t7DSqDs4dP7CrLA1m7jKWz6pps0LpYLJN8Q64HtmPKJ1hrN3nzPNKFEKOUiQ==}

  is-stream@2.0.1:
    resolution: {integrity: sha512-hFoiJiTl63nn+kstHGBtewWSKnQLpyb155KHheA1l39uvtO9nWIop1p3udqPcUd/xbF1VLMO4n7OI6p7RbngDg==}
    engines: {node: '>=8'}

  is-wsl@2.2.0:
    resolution: {integrity: sha512-fKzAra0rGJUUBwGBgNkHZuToZcn+TtXHpeCgmkMJMMYx1sQDYaCSyjJBSCa2nH1DGm7s3n1oBnohoVTBaN7Lww==}
    engines: {node: '>=8'}

  isexe@2.0.0:
    resolution: {integrity: sha512-RHxMLp9lnKHGHRng9QFhRCMbYAcVpn69smSGcq3f36xjgVVWThj4qqLbTLlq7Ssj8B+fIQ1EuCEGI2lKsyQeIw==}

  jiti@2.6.0:
    resolution: {integrity: sha512-VXe6RjJkBPj0ohtqaO8vSWP3ZhAKo66fKrFNCll4BTcwljPLz03pCbaNKfzGP5MbrCYcbJ7v0nOYYwUzTEIdXQ==}
    hasBin: true

  js-tokens@4.0.0:
    resolution: {integrity: sha512-RdJUflcE3cUzKiMqQgsCu06FPu9UdIJO0beYbPhHN4k6apgJtifcoCtT9bcxOpYBtpD2kCM6Sbzg4CausW/PKQ==}

  js-yaml@4.1.0:
    resolution: {integrity: sha512-wpxZs9NoxZaJESJGIZTyDEaYpl0FKSA+FB9aJiyemKhMwkxQg63h4T1KJgUGHpTqPDNRcmmYLugrRjJlBtWvRA==}
    hasBin: true

  jsbi@4.3.2:
    resolution: {integrity: sha512-9fqMSQbhJykSeii05nxKl4m6Eqn2P6rOlYiS+C5Dr/HPIU/7yZxu5qzbs40tgaFORiw2Amd0mirjxatXYMkIew==}

  jsdom@26.1.0:
    resolution: {integrity: sha512-Cvc9WUhxSMEo4McES3P7oK3QaXldCfNWp7pl2NNeiIFlCoLr3kfq9kb1fxftiwk1FLV7CvpvDfonxtzUDeSOPg==}
    engines: {node: '>=18'}
    peerDependencies:
      canvas: ^3.0.0
    peerDependenciesMeta:
      canvas:
        optional: true

  json-buffer@3.0.1:
    resolution: {integrity: sha512-4bV5BfR2mqfQTJm+V5tPPdf+ZpuhiIvTuAB5g8kcrXOZpTT/QwwVRWBywX1ozr6lEuPdbHxwaJlm9G6mI2sfSQ==}

  json-schema-traverse@0.4.1:
    resolution: {integrity: sha512-xbbCH5dCYU5T8LcEhhuh7HJ88HXuW3qsI3Y0zOZFKfZEHcpWiHU/Jxzk629Brsab/mMiHQti9wMP+845RPe3Vg==}

  json-schema-traverse@1.0.0:
    resolution: {integrity: sha512-NM8/P9n3XjXhIZn1lLhkFaACTOURQXjWhV4BA/RnOv8xvgqtqpAX9IO4mRQxSx1Rlo4tqzeqb0sOlruaOy3dug==}

  json-stable-stringify-without-jsonify@1.0.1:
    resolution: {integrity: sha512-Bdboy+l7tA3OGW6FjyFHWkP5LuByj1Tk33Ljyq0axyzdk9//JSi2u3fP1QSmd1KNwq6VOKYGlAu87CisVir6Pw==}

  jsonfile@6.1.0:
    resolution: {integrity: sha512-5dgndWOriYSm5cnYaJNhalLNDKOqFwyDB/rr1E9ZsGciGvKPs8R2xYGCacuf3z6K1YKDz182fd+fY3cn3pMqXQ==}

  katex@0.16.22:
    resolution: {integrity: sha512-XCHRdUw4lf3SKBaJe4EvgqIuWwkPSo9XoeO8GjQW94Bp7TWv9hNhzZjZ+OH9yf1UmLygb7DIT5GSFQiyt16zYg==}
    hasBin: true

  keyv@4.5.4:
    resolution: {integrity: sha512-oxVHkHR/EJf2CNXnWxRLW6mg7JyCCUcG0DtEGmL2ctUo1PNTin1PUil+r/+4r5MpVgC/fn1kjsx7mjSujKqIpw==}

  levn@0.4.1:
    resolution: {integrity: sha512-+bT2uH4E5LGE7h/n3evcS/sQlJXCpIp6ym8OWJ5eV6+67Dsql/LaaT7qJBAt2rzfoa/5QBGBhxDix1dMt2kQKQ==}
    engines: {node: '>= 0.8.0'}

  lightningcss-darwin-arm64@1.30.1:
    resolution: {integrity: sha512-c8JK7hyE65X1MHMN+Viq9n11RRC7hgin3HhYKhrMyaXflk5GVplZ60IxyoVtzILeKr+xAJwg6zK6sjTBJ0FKYQ==}
    engines: {node: '>= 12.0.0'}
    cpu: [arm64]
    os: [darwin]

  lightningcss-darwin-x64@1.30.1:
    resolution: {integrity: sha512-k1EvjakfumAQoTfcXUcHQZhSpLlkAuEkdMBsI/ivWw9hL+7FtilQc0Cy3hrx0AAQrVtQAbMI7YjCgYgvn37PzA==}
    engines: {node: '>= 12.0.0'}
    cpu: [x64]
    os: [darwin]

  lightningcss-freebsd-x64@1.30.1:
    resolution: {integrity: sha512-kmW6UGCGg2PcyUE59K5r0kWfKPAVy4SltVeut+umLCFoJ53RdCUWxcRDzO1eTaxf/7Q2H7LTquFHPL5R+Gjyig==}
    engines: {node: '>= 12.0.0'}
    cpu: [x64]
    os: [freebsd]

  lightningcss-linux-arm-gnueabihf@1.30.1:
    resolution: {integrity: sha512-MjxUShl1v8pit+6D/zSPq9S9dQ2NPFSQwGvxBCYaBYLPlCWuPh9/t1MRS8iUaR8i+a6w7aps+B4N0S1TYP/R+Q==}
    engines: {node: '>= 12.0.0'}
    cpu: [arm]
    os: [linux]

  lightningcss-linux-arm64-gnu@1.30.1:
    resolution: {integrity: sha512-gB72maP8rmrKsnKYy8XUuXi/4OctJiuQjcuqWNlJQ6jZiWqtPvqFziskH3hnajfvKB27ynbVCucKSm2rkQp4Bw==}
    engines: {node: '>= 12.0.0'}
    cpu: [arm64]
    os: [linux]

  lightningcss-linux-arm64-musl@1.30.1:
    resolution: {integrity: sha512-jmUQVx4331m6LIX+0wUhBbmMX7TCfjF5FoOH6SD1CttzuYlGNVpA7QnrmLxrsub43ClTINfGSYyHe2HWeLl5CQ==}
    engines: {node: '>= 12.0.0'}
    cpu: [arm64]
    os: [linux]

  lightningcss-linux-x64-gnu@1.30.1:
    resolution: {integrity: sha512-piWx3z4wN8J8z3+O5kO74+yr6ze/dKmPnI7vLqfSqI8bccaTGY5xiSGVIJBDd5K5BHlvVLpUB3S2YCfelyJ1bw==}
    engines: {node: '>= 12.0.0'}
    cpu: [x64]
    os: [linux]

  lightningcss-linux-x64-musl@1.30.1:
    resolution: {integrity: sha512-rRomAK7eIkL+tHY0YPxbc5Dra2gXlI63HL+v1Pdi1a3sC+tJTcFrHX+E86sulgAXeI7rSzDYhPSeHHjqFhqfeQ==}
    engines: {node: '>= 12.0.0'}
    cpu: [x64]
    os: [linux]

  lightningcss-win32-arm64-msvc@1.30.1:
    resolution: {integrity: sha512-mSL4rqPi4iXq5YVqzSsJgMVFENoa4nGTT/GjO2c0Yl9OuQfPsIfncvLrEW6RbbB24WtZ3xP/2CCmI3tNkNV4oA==}
    engines: {node: '>= 12.0.0'}
    cpu: [arm64]
    os: [win32]

  lightningcss-win32-x64-msvc@1.30.1:
    resolution: {integrity: sha512-PVqXh48wh4T53F/1CCu8PIPCxLzWyCnn/9T5W1Jpmdy5h9Cwd+0YQS6/LwhHXSafuc61/xg9Lv5OrCby6a++jg==}
    engines: {node: '>= 12.0.0'}
    cpu: [x64]
    os: [win32]

  lightningcss@1.30.1:
    resolution: {integrity: sha512-xi6IyHML+c9+Q3W0S4fCQJOym42pyurFiJUHEcEyHS0CeKzia4yZDEsLlqOFykxOdHpNy0NmvVO31vcSqAxJCg==}
    engines: {node: '>= 12.0.0'}

  locate-path@6.0.0:
    resolution: {integrity: sha512-iPZK6eYjbxRu3uB4/WZ3EsEIMJFMqAoopl3R+zuq0UjcAm/MO6KCweDgPfP3elTztoKP3KtnVHxTn2NHBSDVUw==}
    engines: {node: '>=10'}

  lodash-es@4.17.21:
    resolution: {integrity: sha512-mKnC+QJ9pWVzv+C4/U3rRsHapFfHvQFoFB92e52xeyGMcX6/OlIl78je1u8vePzYZSkkogMPJ2yjxxsb89cxyw==}

  lodash.merge@4.6.2:
    resolution: {integrity: sha512-0KpjqXRVvrYyCsX1swR/XTK0va6VQkQM6MNo7PqW77ByjAhoARA8EfrP1N4+KlKj8YS0ZUCtRT/YUuhyYDujIQ==}

  longest-streak@3.1.0:
    resolution: {integrity: sha512-9Ri+o0JYgehTaVBBDoMqIl8GXtbWg711O3srftcHhZ0dqnETqLaoIK0x17fUw9rFSlK/0NlsKe0Ahhyl5pXE2g==}

  loupe@3.1.3:
    resolution: {integrity: sha512-kkIp7XSkP78ZxJEsSxW3712C6teJVoeHHwgo9zJ380de7IYyJ2ISlxojcH2pC5OFLewESmnRi/+XCDIEEVyoug==}

  lru-cache@10.4.3:
    resolution: {integrity: sha512-JNAzZcXrCt42VGLuYz0zfAzDfAvJWW6AfYlDBQyDV5DClI2m5sAmK+OIO7s59XfsRsWHp02jAJrRadPRGTt6SQ==}

  lz-string@1.5.0:
    resolution: {integrity: sha512-h5bgJWpxJNswbU7qCrV0tIKQCaS3blPDrqKWx+QxzuzL1zGUzij9XCWLrSLsJPu5t+eWA/ycetzYAO5IOMcWAQ==}
    hasBin: true

  magic-string@0.30.17:
    resolution: {integrity: sha512-sNPKHvyjVf7gyjwS4xGTaW/mCnF8wnjtifKBEhxfZ7E/S8tQ0rssrwGNn6q8JH/ohItJfSQp9mBtQYuTlH5QnA==}

  magic-string@0.30.19:
    resolution: {integrity: sha512-2N21sPY9Ws53PZvsEpVtNuSW+ScYbQdp4b9qUaL+9QkHUrGFKo56Lg9Emg5s9V/qrtNBmiR01sYhUOwu3H+VOw==}

  markdown-table@3.0.4:
    resolution: {integrity: sha512-wiYz4+JrLyb/DqW2hkFJxP7Vd7JuTDm77fvbM8VfEQdmSMqcImWeeRbHwZjBjIFki/VaMK2BhFi7oUUZeM5bqw==}

  mdast-util-definitions@6.0.0:
    resolution: {integrity: sha512-scTllyX6pnYNZH/AIp/0ePz6s4cZtARxImwoPJ7kS42n+MnVsI4XbnG6d4ibehRIldYMWM2LD7ImQblVhUejVQ==}

  mdast-util-find-and-replace@3.0.2:
    resolution: {integrity: sha512-Tmd1Vg/m3Xz43afeNxDIhWRtFZgM2VLyaf4vSTYwudTyeuTneoL3qtWMA5jeLyz/O1vDJmmV4QuScFCA2tBPwg==}

  mdast-util-from-markdown@2.0.2:
    resolution: {integrity: sha512-uZhTV/8NBuw0WHkPTrCqDOl0zVe1BIng5ZtHoDk49ME1qqcjYmmLmOf0gELgcRMxN4w2iuIeVso5/6QymSrgmA==}

  mdast-util-gfm-autolink-literal@2.0.1:
    resolution: {integrity: sha512-5HVP2MKaP6L+G6YaxPNjuL0BPrq9orG3TsrZ9YXbA3vDw/ACI4MEsnoDpn6ZNm7GnZgtAcONJyPhOP8tNJQavQ==}

  mdast-util-gfm-footnote@2.1.0:
    resolution: {integrity: sha512-sqpDWlsHn7Ac9GNZQMeUzPQSMzR6Wv0WKRNvQRg0KqHh02fpTz69Qc1QSseNX29bhz1ROIyNyxExfawVKTm1GQ==}

  mdast-util-gfm-strikethrough@2.0.0:
    resolution: {integrity: sha512-mKKb915TF+OC5ptj5bJ7WFRPdYtuHv0yTRxK2tJvi+BDqbkiG7h7u/9SI89nRAYcmap2xHQL9D+QG/6wSrTtXg==}

  mdast-util-gfm-table@2.0.0:
    resolution: {integrity: sha512-78UEvebzz/rJIxLvE7ZtDd/vIQ0RHv+3Mh5DR96p7cS7HsBhYIICDBCu8csTNWNO6tBWfqXPWekRuj2FNOGOZg==}

  mdast-util-gfm-task-list-item@2.0.0:
    resolution: {integrity: sha512-IrtvNvjxC1o06taBAVJznEnkiHxLFTzgonUdy8hzFVeDun0uTjxxrRGVaNFqkU1wJR3RBPEfsxmU6jDWPofrTQ==}

  mdast-util-gfm@3.1.0:
    resolution: {integrity: sha512-0ulfdQOM3ysHhCJ1p06l0b0VKlhU0wuQs3thxZQagjcjPrlFRqY215uZGHHJan9GEAXd9MbfPjFJz+qMkVR6zQ==}

  mdast-util-math@3.0.0:
    resolution: {integrity: sha512-Tl9GBNeG/AhJnQM221bJR2HPvLOSnLE/T9cJI9tlc6zwQk2nPk/4f0cHkOdEixQPC/j8UtKDdITswvLAy1OZ1w==}

  mdast-util-phrasing@4.1.0:
    resolution: {integrity: sha512-TqICwyvJJpBwvGAMZjj4J2n0X8QWp21b9l0o7eXyVJ25YNWYbJDVIyD1bZXE6WtV6RmKJVYmQAKWa0zWOABz2w==}

  mdast-util-to-markdown@2.1.2:
    resolution: {integrity: sha512-xj68wMTvGXVOKonmog6LwyJKrYXZPvlwabaryTjLh9LuvovB/KAH+kvi8Gjj+7rJjsFi23nkUxRQv1KqSroMqA==}

  mdast-util-to-string@4.0.0:
    resolution: {integrity: sha512-0H44vDimn51F0YwvxSJSm0eCDOJTRlmN0R1yBh4HLj9wiV1Dn0QoXGbvFAWj2hSItVTlCmBF1hqKlIyUBVFLPg==}

  merge-stream@2.0.0:
    resolution: {integrity: sha512-abv/qOcuPfk3URPfDzmZU1LKmuw8kT+0nIHvKrKgFrwifol/doWcdA4ZqsWQ8ENrFKkd67Mfpo/LovbIUsbt3w==}

  merge2@1.4.1:
    resolution: {integrity: sha512-8q7VEgMJW4J8tcfVPy8g09NcQwZdbwFEqhe/WZkoIzjn/3TGDwtOCYtXGxA3O8tPzpczCCDgv+P2P5y00ZJOOg==}
    engines: {node: '>= 8'}

  micromark-core-commonmark@2.0.3:
    resolution: {integrity: sha512-RDBrHEMSxVFLg6xvnXmb1Ayr2WzLAWjeSATAoxwKYJV94TeNavgoIdA0a9ytzDSVzBy2YKFK+emCPOEibLeCrg==}

  micromark-extension-gfm-autolink-literal@2.1.0:
    resolution: {integrity: sha512-oOg7knzhicgQ3t4QCjCWgTmfNhvQbDDnJeVu9v81r7NltNCVmhPy1fJRX27pISafdjL+SVc4d3l48Gb6pbRypw==}

  micromark-extension-gfm-footnote@2.1.0:
    resolution: {integrity: sha512-/yPhxI1ntnDNsiHtzLKYnE3vf9JZ6cAisqVDauhp4CEHxlb4uoOTxOCJ+9s51bIB8U1N1FJ1RXOKTIlD5B/gqw==}

  micromark-extension-gfm-strikethrough@2.1.0:
    resolution: {integrity: sha512-ADVjpOOkjz1hhkZLlBiYA9cR2Anf8F4HqZUO6e5eDcPQd0Txw5fxLzzxnEkSkfnD0wziSGiv7sYhk/ktvbf1uw==}

  micromark-extension-gfm-table@2.1.1:
    resolution: {integrity: sha512-t2OU/dXXioARrC6yWfJ4hqB7rct14e8f7m0cbI5hUmDyyIlwv5vEtooptH8INkbLzOatzKuVbQmAYcbWoyz6Dg==}

  micromark-extension-gfm-tagfilter@2.0.0:
    resolution: {integrity: sha512-xHlTOmuCSotIA8TW1mDIM6X2O1SiX5P9IuDtqGonFhEK0qgRI4yeC6vMxEV2dgyr2TiD+2PQ10o+cOhdVAcwfg==}

  micromark-extension-gfm-task-list-item@2.1.0:
    resolution: {integrity: sha512-qIBZhqxqI6fjLDYFTBIa4eivDMnP+OZqsNwmQ3xNLE4Cxwc+zfQEfbs6tzAo2Hjq+bh6q5F+Z8/cksrLFYWQQw==}

  micromark-extension-gfm@3.0.0:
    resolution: {integrity: sha512-vsKArQsicm7t0z2GugkCKtZehqUm31oeGBV/KVSorWSy8ZlNAv7ytjFhvaryUiCUJYqs+NoE6AFhpQvBTM6Q4w==}

  micromark-extension-math@3.1.0:
    resolution: {integrity: sha512-lvEqd+fHjATVs+2v/8kg9i5Q0AP2k85H0WUOwpIVvUML8BapsMvh1XAogmQjOCsLpoKRCVQqEkQBB3NhVBcsOg==}

  micromark-factory-destination@2.0.1:
    resolution: {integrity: sha512-Xe6rDdJlkmbFRExpTOmRj9N3MaWmbAgdpSrBQvCFqhezUn4AHqJHbaEnfbVYYiexVSs//tqOdY/DxhjdCiJnIA==}

  micromark-factory-label@2.0.1:
    resolution: {integrity: sha512-VFMekyQExqIW7xIChcXn4ok29YE3rnuyveW3wZQWWqF4Nv9Wk5rgJ99KzPvHjkmPXF93FXIbBp6YdW3t71/7Vg==}

  micromark-factory-space@2.0.1:
    resolution: {integrity: sha512-zRkxjtBxxLd2Sc0d+fbnEunsTj46SWXgXciZmHq0kDYGnck/ZSGj9/wULTV95uoeYiK5hRXP2mJ98Uo4cq/LQg==}

  micromark-factory-title@2.0.1:
    resolution: {integrity: sha512-5bZ+3CjhAd9eChYTHsjy6TGxpOFSKgKKJPJxr293jTbfry2KDoWkhBb6TcPVB4NmzaPhMs1Frm9AZH7OD4Cjzw==}

  micromark-factory-whitespace@2.0.1:
    resolution: {integrity: sha512-Ob0nuZ3PKt/n0hORHyvoD9uZhr+Za8sFoP+OnMcnWK5lngSzALgQYKMr9RJVOWLqQYuyn6ulqGWSXdwf6F80lQ==}

  micromark-util-character@2.1.1:
    resolution: {integrity: sha512-wv8tdUTJ3thSFFFJKtpYKOYiGP2+v96Hvk4Tu8KpCAsTMs6yi+nVmGh1syvSCsaxz45J6Jbw+9DD6g97+NV67Q==}

  micromark-util-chunked@2.0.1:
    resolution: {integrity: sha512-QUNFEOPELfmvv+4xiNg2sRYeS/P84pTW0TCgP5zc9FpXetHY0ab7SxKyAQCNCc1eK0459uoLI1y5oO5Vc1dbhA==}

  micromark-util-classify-character@2.0.1:
    resolution: {integrity: sha512-K0kHzM6afW/MbeWYWLjoHQv1sgg2Q9EccHEDzSkxiP/EaagNzCm7T/WMKZ3rjMbvIpvBiZgwR3dKMygtA4mG1Q==}

  micromark-util-combine-extensions@2.0.1:
    resolution: {integrity: sha512-OnAnH8Ujmy59JcyZw8JSbK9cGpdVY44NKgSM7E9Eh7DiLS2E9RNQf0dONaGDzEG9yjEl5hcqeIsj4hfRkLH/Bg==}

  micromark-util-decode-numeric-character-reference@2.0.2:
    resolution: {integrity: sha512-ccUbYk6CwVdkmCQMyr64dXz42EfHGkPQlBj5p7YVGzq8I7CtjXZJrubAYezf7Rp+bjPseiROqe7G6foFd+lEuw==}

  micromark-util-decode-string@2.0.1:
    resolution: {integrity: sha512-nDV/77Fj6eH1ynwscYTOsbK7rR//Uj0bZXBwJZRfaLEJ1iGBR6kIfNmlNqaqJf649EP0F3NWNdeJi03elllNUQ==}

  micromark-util-encode@2.0.1:
    resolution: {integrity: sha512-c3cVx2y4KqUnwopcO9b/SCdo2O67LwJJ/UyqGfbigahfegL9myoEFoDYZgkT7f36T0bLrM9hZTAaAyH+PCAXjw==}

  micromark-util-html-tag-name@2.0.1:
    resolution: {integrity: sha512-2cNEiYDhCWKI+Gs9T0Tiysk136SnR13hhO8yW6BGNyhOC4qYFnwF1nKfD3HFAIXA5c45RrIG1ub11GiXeYd1xA==}

  micromark-util-normalize-identifier@2.0.1:
    resolution: {integrity: sha512-sxPqmo70LyARJs0w2UclACPUUEqltCkJ6PhKdMIDuJ3gSf/Q+/GIe3WKl0Ijb/GyH9lOpUkRAO2wp0GVkLvS9Q==}

  micromark-util-resolve-all@2.0.1:
    resolution: {integrity: sha512-VdQyxFWFT2/FGJgwQnJYbe1jjQoNTS4RjglmSjTUlpUMa95Htx9NHeYW4rGDJzbjvCsl9eLjMQwGeElsqmzcHg==}

  micromark-util-sanitize-uri@2.0.1:
    resolution: {integrity: sha512-9N9IomZ/YuGGZZmQec1MbgxtlgougxTodVwDzzEouPKo3qFWvymFHWcnDi2vzV1ff6kas9ucW+o3yzJK9YB1AQ==}

  micromark-util-subtokenize@2.1.0:
    resolution: {integrity: sha512-XQLu552iSctvnEcgXw6+Sx75GflAPNED1qx7eBJ+wydBb2KCbRZe+NwvIEEMM83uml1+2WSXpBAcp9IUCgCYWA==}

  micromark-util-symbol@2.0.1:
    resolution: {integrity: sha512-vs5t8Apaud9N28kgCrRUdEed4UJ+wWNvicHLPxCa9ENlYuAY31M0ETy5y1vA33YoNPDFTghEbnh6efaE8h4x0Q==}

  micromark-util-types@2.0.2:
    resolution: {integrity: sha512-Yw0ECSpJoViF1qTU4DC6NwtC4aWGt1EkzaQB8KPPyCRR8z9TWeV0HbEFGTO+ZY1wB22zmxnJqhPyTpOVCpeHTA==}

  micromark@4.0.2:
    resolution: {integrity: sha512-zpe98Q6kvavpCr1NPVSCMebCKfD7CA2NqZ+rykeNhONIJBpc1tFKt9hucLGwha3jNTNI8lHpctWJWoimVF4PfA==}

  micromatch@4.0.8:
    resolution: {integrity: sha512-PXwfBhYu0hBCPw8Dn0E+WDYb7af3dSLVWKi3HGv84IdF4TyFoC0ysxFd0Goxw7nSv4T/PzEJQxsYsEiFCKo2BA==}
    engines: {node: '>=8.6'}

  mime-db@1.33.0:
    resolution: {integrity: sha512-BHJ/EKruNIqJf/QahvxwQZXKygOQ256myeN/Ew+THcAa5q+PjyTTMMeNQC4DZw5AwfvelsUrA6B67NKMqXDbzQ==}
    engines: {node: '>= 0.6'}

  mime-db@1.52.0:
    resolution: {integrity: sha512-sPU4uV7dYlvtWJxwwxHD0PuihVNiE7TyAbQ5SWxDCB9mUYvOgroQOwYQQOKPJ8CIbE+1ETVlOoK1UC2nU3gYvg==}
    engines: {node: '>= 0.6'}

  mime-types@2.1.18:
    resolution: {integrity: sha512-lc/aahn+t4/SWV/qcmumYjymLsWfN3ELhpmVuUFjgsORruuZPVSwAQryq+HHGvO/SI2KVX26bx+En+zhM8g8hQ==}
    engines: {node: '>= 0.6'}

  mime-types@2.1.35:
    resolution: {integrity: sha512-ZDY+bPm5zTTF+YpCrAU9nK0UgICYPT0QtT1NZWFv4s++TNkcgVaT0g6+4R2uI4MjQjzysHB1zxuWL50hzaeXiw==}
    engines: {node: '>= 0.6'}

  mimic-fn@2.1.0:
    resolution: {integrity: sha512-OqbOk5oEQeAZ8WXWydlu9HJjz9WVdEIvamMCcXmuqUYjTknH/sqsWvhQ3vgwKFRR1HpjvNBKQ37nbJgYzGqGcg==}
    engines: {node: '>=6'}

  minimatch@3.1.2:
    resolution: {integrity: sha512-J7p63hRiAjw1NDEww1W7i37+ByIrOWO5XQQAzZ3VOcL0PNybwpfmV/N05zFAzwQ9USyEcX6t3UO+K5aqBQOIHw==}

  minimatch@9.0.5:
    resolution: {integrity: sha512-G6T0ZX48xgozx7587koeX9Ys2NYy6Gmv//P89sEte9V9whIapMNF4idKxnW2QtCcLiTWlb/wfCabAtAFWhhBow==}
    engines: {node: '>=16 || 14 >=14.17'}

  minimist@1.2.8:
    resolution: {integrity: sha512-2yyAR8qBkN3YuheJanUpWC5U3bb5osDywNB8RzDVlDwDHbocAJveqqj1u8+SVD7jkWT4yvsHCpWqqWqAxb0zCA==}

<<<<<<< HEAD
  minipass@7.1.2:
    resolution: {integrity: sha512-qOOzS1cBTWYF4BH8fVePDBOO9iptMnGUEZwNc/cMWnTV2nVLZ7VoNWEPHkYczZA0pdoA7dl6e7FL659nX9S2aw==}
    engines: {node: '>=16 || 14 >=14.17'}

  minizlib@3.1.0:
    resolution: {integrity: sha512-KZxYo1BUkWD2TVFLr0MQoM8vUUigWD3LlD83a/75BqC+4qE0Hb1Vo5v1FgcfaNXvfXzr+5EhQ6ing/CaBijTlw==}
    engines: {node: '>= 18'}

  monaco-editor@0.52.2:
    resolution: {integrity: sha512-GEQWEZmfkOGLdd3XK8ryrfWz3AIP8YymVXiPHEdewrUq7mh0qrKrfHLNCXcbB6sTnMLnOZ3ztSiKcciFUkIJwQ==}

  monaco-languageserver-types@0.4.0:
    resolution: {integrity: sha512-QQ3BZiU5LYkJElGncSNb5AKoJ/LCs6YBMCJMAz9EA7v+JaOdn3kx2cXpPTcZfKA5AEsR0vc97sAw+5mdNhVBmw==}

  monaco-marker-data-provider@1.2.4:
    resolution: {integrity: sha512-4DsPgsAqpTyUDs3humXRBPUJoihTv+L6v9aupQWD80X2YXaCXUd11mWYeSCYHuPgdUmjFaNWCEOjQ6ewf/QA1Q==}

  monaco-types@0.1.0:
    resolution: {integrity: sha512-aWK7SN9hAqNYi0WosPoMjenMeXJjwCxDibOqWffyQ/qXdzB/86xshGQobRferfmNz7BSNQ8GB0MD0oby9/5fTQ==}

  monaco-worker-manager@2.0.1:
    resolution: {integrity: sha512-kdPL0yvg5qjhKPNVjJoym331PY/5JC11aPJXtCZNwWRvBr6jhkIamvYAyiY5P1AWFmNOy0aRDRoMdZfa71h8kg==}
    peerDependencies:
      monaco-editor: '>=0.30.0'

  monaco-yaml@5.4.0:
    resolution: {integrity: sha512-tuBVDy1KAPrgO905GHTItu8AaA5bIzF5S4X0JVRAE/D66FpRhkDUk7tKi5bwKMVTTugtpMLsXN4ewh4CgE/FtQ==}
    peerDependencies:
      monaco-editor: '>=0.36'
=======
  monaco-editor@0.53.0:
    resolution: {integrity: sha512-0WNThgC6CMWNXXBxTbaYYcunj08iB5rnx4/G56UOPeL9UVIUGGHA1GR0EWIh9Ebabj7NpCRawQ5b0hfN1jQmYQ==}
>>>>>>> b6a203cf

  mri@1.2.0:
    resolution: {integrity: sha512-tzzskb3bG8LvYGFF/mDTpq3jpI6Q9wc3LEmBaghu+DdCssd1FakN7Bc0hVNmEyGq1bq3RgfkCb3cmQLpNPOroA==}
    engines: {node: '>=4'}

  ms@2.0.0:
    resolution: {integrity: sha512-Tpp60P6IUJDTuOq/5Z8cdskzJujfwqfOTkrwIwj7IRISpnkJnT6SyJ4PCPnGMoFjC9ddhal5KVIYtAt97ix05A==}

  ms@2.1.3:
    resolution: {integrity: sha512-6FlzubTLZG3J2a/NVCAleEhjzq5oxgHyaCU9yYXvcLsvoVaHJq/s5xXI6/XXP6tz7R9xAOtHnSO/tXtF3WRTlA==}

  nanoid@3.3.11:
    resolution: {integrity: sha512-N8SpfPUnUp1bK+PMYW8qSWdl9U+wwNWI4QKxOYDy9JAro3WMX7p2OeVRF9v+347pnakNevPmiHhNmZ2HbFA76w==}
    engines: {node: ^10 || ^12 || ^13.7 || ^14 || >=15.0.1}
    hasBin: true

  nanoid@5.1.5:
    resolution: {integrity: sha512-Ir/+ZpE9fDsNH0hQ3C68uyThDXzYcim2EqcZ8zn8Chtt1iylPT9xXJB0kPCnqzgcEGikO9RxSrh63MsmVCU7Fw==}
    engines: {node: ^18 || >=20}
    hasBin: true

  natural-compare@1.4.0:
    resolution: {integrity: sha512-OWND8ei3VtNC9h7V60qff3SVobHr996CTwgxubgyQYEpg290h9J0buyECNNJexkFm5sOajh5G116RYA1c8ZMSw==}

  negotiator@0.6.3:
    resolution: {integrity: sha512-+EUsqGPLsM+j/zdChZjsnX51g4XrHFOIXwfnCVPGlQk/k5giakcKsuxCObBRu6DSm9opw/O6slWbJdghQM4bBg==}
    engines: {node: '>= 0.6'}

  node-addon-api@7.1.1:
    resolution: {integrity: sha512-5m3bsyrjFWE1xf7nz7YXdN4udnVtXK6/Yfgn5qnahL6bCkf2yKt4k3nuTKAtT4r3IG8JNR2ncsIMdZuAzJjHQQ==}

  npm-run-path@4.0.1:
    resolution: {integrity: sha512-S48WzZW777zhNIrn7gxOlISNAqi9ZC/uQFnRdbeIHhZhCA6UqpkOT8T1G7BvfdgP4Er8gF4sUbaS0i7QvIfCWw==}
    engines: {node: '>=8'}

  nth-check@2.1.1:
    resolution: {integrity: sha512-lqjrjmaOoAnWfMmBPL+XNnynZh2+swxiX3WUE0s4yEHI6m+AwrK2UZOimIRl3X/4QctVqS8AiZjFqyOGrMXb/w==}

  nwsapi@2.2.20:
    resolution: {integrity: sha512-/ieB+mDe4MrrKMT8z+mQL8klXydZWGR5Dowt4RAGKbJ3kIGEx3X4ljUo+6V73IXtUPWgfOlU5B9MlGxFO5T+cA==}

  on-headers@1.0.2:
    resolution: {integrity: sha512-pZAE+FJLoyITytdqK0U5s+FIpjN0JP3OzFi/u8Rx+EV5/W+JTWGXG8xFzevE7AjBfDqHv/8vL8qQsIhHnqRkrA==}
    engines: {node: '>= 0.8'}

  onetime@5.1.2:
    resolution: {integrity: sha512-kbpaSSGJTWdAY5KPVeMOKXSrPtr8C8C7wodJbcsd51jRnmD+GZu8Y0VoU6Dm5Z4vWr0Ig/1NKuWRKf7j5aaYSg==}
    engines: {node: '>=6'}

  optionator@0.9.4:
    resolution: {integrity: sha512-6IpQ7mKUxRcZNLIObR0hz7lxsapSSIYNZJwXPGeF0mTVqGKFIXj1DQcMoT22S3ROcLyY/rz0PWaWZ9ayWmad9g==}
    engines: {node: '>= 0.8.0'}

  orderedmap@2.1.1:
    resolution: {integrity: sha512-TvAWxi0nDe1j/rtMcWcIj94+Ffe6n7zhow33h40SKxmsmozs6dz/e+EajymfoFcHd7sxNn8yHM8839uixMOV6g==}

  p-limit@3.1.0:
    resolution: {integrity: sha512-TYOanM3wGwNGsZN2cVTYPArw454xnXj5qmWF1bEoAc4+cU/ol7GVh7odevjp1FNHduHc3KZMcFduxU5Xc6uJRQ==}
    engines: {node: '>=10'}

  p-locate@5.0.0:
    resolution: {integrity: sha512-LaNjtRWUBY++zB5nE/NwcaoMylSPk+S+ZHNB1TzdbMJMny6dynpAGt7X/tl/QYq3TIeE6nxHppbo2LGymrG5Pw==}
    engines: {node: '>=10'}

  parent-module@1.0.1:
    resolution: {integrity: sha512-GQ2EWRpQV8/o+Aw8YqtfZZPfNRWZYkbidE9k5rpl/hC3vtHHBfGm2Ifi6qWV+coDGkrUKZAxE3Lot5kcsRlh+g==}
    engines: {node: '>=6'}

  parse5-htmlparser2-tree-adapter@7.1.0:
    resolution: {integrity: sha512-ruw5xyKs6lrpo9x9rCZqZZnIUntICjQAd0Wsmp396Ul9lN/h+ifgVV1x1gZHi8euej6wTfpqX8j+BFQxF0NS/g==}

  parse5-parser-stream@7.1.2:
    resolution: {integrity: sha512-JyeQc9iwFLn5TbvvqACIF/VXG6abODeB3Fwmv/TGdLk2LfbWkaySGY72at4+Ty7EkPZj854u4CrICqNk2qIbow==}

  parse5@7.3.0:
    resolution: {integrity: sha512-IInvU7fabl34qmi9gY8XOVxhYyMyuH2xUNpb2q8/Y+7552KlejkRvqvD19nMoUW/uQGGbqNpA6Tufu5FL5BZgw==}

  path-exists@4.0.0:
    resolution: {integrity: sha512-ak9Qy5Q7jYb2Wwcey5Fpvg2KoAc/ZIhLSLOSBmRmygPsGwkVVt0fZa0qrtMz+m6tJTAHfZQ8FnmB4MG4LWy7/w==}
    engines: {node: '>=8'}

  path-is-inside@1.0.2:
    resolution: {integrity: sha512-DUWJr3+ULp4zXmol/SZkFf3JGsS9/SIv+Y3Rt93/UjPpDpklB5f1er4O3POIbUuUJ3FXgqte2Q7SrU6zAqwk8w==}

  path-key@3.1.1:
    resolution: {integrity: sha512-ojmeN0qd+y0jszEtoY48r0Peq5dwMEkIlCOu6Q5f41lfkswXuKtYrhgoTpLnyIcHm24Uhqx+5Tqm2InSwLhE6Q==}
    engines: {node: '>=8'}

  path-to-regexp@3.3.0:
    resolution: {integrity: sha512-qyCH421YQPS2WFDxDjftfc1ZR5WKQzVzqsp4n9M2kQhVOo/ByahFoUNJfl58kOcEGfQ//7weFTDhm+ss8Ecxgw==}

  pathe@2.0.3:
    resolution: {integrity: sha512-WUjGcAqP1gQacoQe+OBJsFA7Ld4DyXuUIjZ5cc75cLHvJ7dtNsTugphxIADwspS+AraAUePCKrSVtPLFj/F88w==}

  pathval@2.0.0:
    resolution: {integrity: sha512-vE7JKRyES09KiunauX7nd2Q9/L7lhok4smP9RZTDeD4MVs72Dp2qNFVz39Nz5a0FVEW0BJR6C0DYrq6unoziZA==}
    engines: {node: '>= 14.16'}

  picocolors@1.1.1:
    resolution: {integrity: sha512-xceH2snhtb5M9liqDsmEw56le376mTZkEX/jEb/RxNFyegNul7eNslCXP9FDj/Lcu0X8KEyMceP2ntpaHrDEVA==}

  picomatch@2.3.1:
    resolution: {integrity: sha512-JU3teHTNjmE2VCGFzuY8EXzCDVwEqB2a8fsIvwaStHhAWJEeVd1o1QD80CU6+ZdEXXSLbSsuLwJjkCBWqRQUVA==}
    engines: {node: '>=8.6'}

  picomatch@4.0.2:
    resolution: {integrity: sha512-M7BAV6Rlcy5u+m6oPhAPFgJTzAioX/6B0DxyvDlo9l8+T3nLKbrczg2WLUyzd45L8RqfUMyGPzekbMvX2Ldkwg==}
    engines: {node: '>=12'}

  picomatch@4.0.3:
    resolution: {integrity: sha512-5gTmgEY/sqK6gFXLIsQNH19lWb4ebPDLA4SdLP7dsWkIXHWlG66oPuVvXSGFPppYZz8ZDZq0dYYrbHfBCVUb1Q==}
    engines: {node: '>=12'}

  postcss@8.5.4:
    resolution: {integrity: sha512-QSa9EBe+uwlGTFmHsPKokv3B/oEMQZxfqW0QqNCyhpa6mB1afzulwn8hihglqAb2pOw+BJgNlmXQ8la2VeHB7w==}
    engines: {node: ^10 || ^12 || >=14}

  postcss@8.5.6:
    resolution: {integrity: sha512-3Ybi1tAuwAP9s0r1UQ2J4n5Y0G05bJkpUIO0/bI9MhwmD70S5aTWbXGBwxHrelT+XM1k6dM0pk+SwNkpTRN7Pg==}
    engines: {node: ^10 || ^12 || >=14}

  prelude-ls@1.2.1:
    resolution: {integrity: sha512-vkcDPrRZo1QZLbn5RLGPpg/WmIQ65qoWWhcGKf/b5eplkkarX0m9z8ppCat4mlOqUsWpyNuYgO3VRyrYHSzX5g==}
    engines: {node: '>= 0.8.0'}

  prettier-linter-helpers@1.0.0:
    resolution: {integrity: sha512-GbK2cP9nraSSUF9N2XwUwqfzlAFlMNYYl+ShE/V+H8a9uNl/oUqB1w2EL54Jh0OlyRSd8RfWYJ3coVS4TROP2w==}
    engines: {node: '>=6.0.0'}

  prettier@3.5.3:
    resolution: {integrity: sha512-QQtaxnoDJeAkDvDKWCLiwIXkTgRhwYDEQCghU9Z6q03iyek/rxRh/2lC3HB7P8sWT2xC/y5JDctPLBIGzHKbhw==}
    engines: {node: '>=14'}
    hasBin: true

  pretty-format@27.5.1:
    resolution: {integrity: sha512-Qb1gy5OrP5+zDf2Bvnzdl3jsTf1qXVMazbvCoKhtKqVs4/YK4ozX4gKQJJVyNe+cajNPn0KoC0MC3FUmaHWEmQ==}
    engines: {node: ^10.13.0 || ^12.13.0 || ^14.15.0 || >=15.0.0}

  prosemirror-changeset@2.3.1:
    resolution: {integrity: sha512-j0kORIBm8ayJNl3zQvD1TTPHJX3g042et6y/KQhZhnPrruO8exkTgG8X+NRpj7kIyMMEx74Xb3DyMIBtO0IKkQ==}

  prosemirror-commands@1.7.1:
    resolution: {integrity: sha512-rT7qZnQtx5c0/y/KlYaGvtG411S97UaL6gdp6RIZ23DLHanMYLyfGBV5DtSnZdthQql7W+lEVbpSfwtO8T+L2w==}

  prosemirror-dropcursor@1.8.2:
    resolution: {integrity: sha512-CCk6Gyx9+Tt2sbYk5NK0nB1ukHi2ryaRgadV/LvyNuO3ena1payM2z6Cg0vO1ebK8cxbzo41ku2DE5Axj1Zuiw==}

  prosemirror-gapcursor@1.3.2:
    resolution: {integrity: sha512-wtjswVBd2vaQRrnYZaBCbyDqr232Ed4p2QPtRIUK5FuqHYKGWkEwl08oQM4Tw7DOR0FsasARV5uJFvMZWxdNxQ==}

  prosemirror-history@1.4.1:
    resolution: {integrity: sha512-2JZD8z2JviJrboD9cPuX/Sv/1ChFng+xh2tChQ2X4bB2HeK+rra/bmJ3xGntCcjhOqIzSDG6Id7e8RJ9QPXLEQ==}

  prosemirror-inputrules@1.5.0:
    resolution: {integrity: sha512-K0xJRCmt+uSw7xesnHmcn72yBGTbY45vm8gXI4LZXbx2Z0jwh5aF9xrGQgrVPu0WbyFVFF3E/o9VhJYz6SQWnA==}

  prosemirror-keymap@1.2.3:
    resolution: {integrity: sha512-4HucRlpiLd1IPQQXNqeo81BGtkY8Ai5smHhKW9jjPKRc2wQIxksg7Hl1tTI2IfT2B/LgX6bfYvXxEpJl7aKYKw==}

  prosemirror-model@1.25.3:
    resolution: {integrity: sha512-dY2HdaNXlARknJbrManZ1WyUtos+AP97AmvqdOQtWtrrC5g4mohVX5DTi9rXNFSk09eczLq9GuNTtq3EfMeMGA==}

  prosemirror-safari-ime-span@1.0.2:
    resolution: {integrity: sha512-QJqD8s1zE/CuK56kDsUhndh5hiHh/gFnAuPOA9ytva2s85/ZEt2tNWeALTJN48DtWghSKOmiBsvVn2OlnJ5H2w==}

  prosemirror-schema-list@1.5.1:
    resolution: {integrity: sha512-927lFx/uwyQaGwJxLWCZRkjXG0p48KpMj6ueoYiu4JX05GGuGcgzAy62dfiV8eFZftgyBUvLx76RsMe20fJl+Q==}

  prosemirror-state@1.4.3:
    resolution: {integrity: sha512-goFKORVbvPuAQaXhpbemJFRKJ2aixr+AZMGiquiqKxaucC6hlpHNZHWgz5R7dS4roHiwq9vDctE//CZ++o0W1Q==}

  prosemirror-tables@1.7.1:
    resolution: {integrity: sha512-eRQ97Bf+i9Eby99QbyAiyov43iOKgWa7QCGly+lrDt7efZ1v8NWolhXiB43hSDGIXT1UXgbs4KJN3a06FGpr1Q==}

  prosemirror-transform@1.10.4:
    resolution: {integrity: sha512-pwDy22nAnGqNR1feOQKHxoFkkUtepoFAd3r2hbEDsnf4wp57kKA36hXsB3njA9FtONBEwSDnDeCiJe+ItD+ykw==}

  prosemirror-view@1.40.1:
    resolution: {integrity: sha512-pbwUjt3G7TlsQQHDiYSupWBhJswpLVB09xXm1YiJPdkjkh9Pe7Y51XdLh5VWIZmROLY8UpUpG03lkdhm9lzIBA==}

  prosemirror-virtual-cursor@0.4.2:
    resolution: {integrity: sha512-pUMKnIuOhhnMcgIJUjhIQTVJruBEGxfMBVQSrK0g2qhGPDm1i12KdsVaFw15dYk+29tZcxjMeR7P5VDKwmbwJg==}
    peerDependencies:
      prosemirror-model: ^1.0.0
      prosemirror-state: ^1.0.0
      prosemirror-view: ^1.0.0
    peerDependenciesMeta:
      prosemirror-model:
        optional: true
      prosemirror-state:
        optional: true
      prosemirror-view:
        optional: true

  punycode@2.3.1:
    resolution: {integrity: sha512-vYt7UD1U9Wg6138shLtLOvdAu+8DsC/ilFtEVHcH+wydcSpNE20AfSOduf6MkRFahL5FY7X1oU7nKVZFtfq8Fg==}
    engines: {node: '>=6'}

  queue-microtask@1.2.3:
    resolution: {integrity: sha512-NuaNSa6flKT5JaSYQzJok04JzTL1CA6aGhv5rfLW3PgqA+M2ChpZQnAC8h8i4ZFkBS8X5RqkDBHA7r4hej3K9A==}

  range-parser@1.2.0:
    resolution: {integrity: sha512-kA5WQoNVo4t9lNx2kQNFCxKeBl5IbbSNBl1M/tLkw9WCn+hxNBAW5Qh8gdhs63CJnhjJ2zQWFoqPJP2sK1AV5A==}
    engines: {node: '>= 0.6'}

  rc@1.2.8:
    resolution: {integrity: sha512-y3bGgqKj3QBdxLbLkomlohkvsA8gdAiUQlSBJnBhfn+BPxg4bc62d8TcBW15wavDfgexCgccckhcZvywyQYPOw==}
    hasBin: true

  react-is@17.0.2:
    resolution: {integrity: sha512-w2GsyukL62IJnlaff/nRegPQR94C/XXamvMWmSHRJ4y7Ts/4ocGRmTHvOs8PSE6pB3dWOrD/nueuU5sduBsQ4w==}

  registry-auth-token@3.3.2:
    resolution: {integrity: sha512-JL39c60XlzCVgNrO+qq68FoNb56w/m7JYvGR2jT5iR1xBrUA3Mfx5Twk5rqTThPmQKMWydGmq8oFtDlxfrmxnQ==}

  registry-url@3.1.0:
    resolution: {integrity: sha512-ZbgR5aZEdf4UKZVBPYIgaglBmSF2Hi94s2PcIHhRGFjKYu+chjJdYfHn4rt3hB6eCKLJ8giVIIfgMa1ehDfZKA==}
    engines: {node: '>=0.10.0'}

  remark-gfm@4.0.1:
    resolution: {integrity: sha512-1quofZ2RQ9EWdeN34S79+KExV1764+wCUGop5CPL1WGdD0ocPpu91lzPGbwWMECpEpd42kJGQwzRfyov9j4yNg==}

  remark-inline-links@7.0.0:
    resolution: {integrity: sha512-4uj1pPM+F495ySZhTIB6ay2oSkTsKgmYaKk/q5HIdhX2fuyLEegpjWa0VdJRJ01sgOqAFo7MBKdDUejIYBMVMQ==}

  remark-math@6.0.0:
    resolution: {integrity: sha512-MMqgnP74Igy+S3WwnhQ7kqGlEerTETXMvJhrUzDikVZ2/uogJCb+WHUg97hK9/jcfc0dkD73s3LN8zU49cTEtA==}

  remark-parse@11.0.0:
    resolution: {integrity: sha512-FCxlKLNGknS5ba/1lmpYijMUzX2esxW5xQqjWxw2eHFfS2MSdaHVINFmhjo+qN1WhZhNimq0dZATN9pH0IDrpA==}

  remark-stringify@11.0.0:
    resolution: {integrity: sha512-1OSmLd3awB/t8qdoEOMazZkNsfVTeY4fTsgzcQFdXNq8ToTN4ZGwrMnlda4K6smTFKD+GRV6O48i6Z4iKgPPpw==}

  remark@15.0.1:
    resolution: {integrity: sha512-Eht5w30ruCXgFmxVUSlNWQ9iiimq07URKeFS3hNc8cUWy1llX4KDWfyEDZRycMc+znsN9Ux5/tJ/BFdgdOwA3A==}

  require-from-string@2.0.2:
    resolution: {integrity: sha512-Xf0nWe6RseziFMu+Ap9biiUbmplq6S9/p+7w7YXP/JBHhrUDDUhwa+vANyubuqfZWTveU//DYVGsDG7RKL/vEw==}
    engines: {node: '>=0.10.0'}

  resolve-from@4.0.0:
    resolution: {integrity: sha512-pb/MYmXstAkysRFx8piNI1tGFNQIFA3vkE3Gq4EuA1dF6gHp/+vgZqsCGJapvy8N3Q+4o7FwvquPJcnZ7RYy4g==}
    engines: {node: '>=4'}

  resolve-pkg-maps@1.0.0:
    resolution: {integrity: sha512-seS2Tj26TBVOC2NIc2rOe2y2ZO7efxITtLZcGSOnHHNOQ7CkiUBfw0Iw2ck6xkIhPwLhKNLS8BO+hEpngQlqzw==}

  reusify@1.1.0:
    resolution: {integrity: sha512-g6QUff04oZpHs0eG5p83rFLhHeV00ug/Yf9nZM6fLeUrPguBTkTQOdpAWWspMh55TZfVQDPaN3NQJfbVRAxdIw==}
    engines: {iojs: '>=1.0.0', node: '>=0.10.0'}

  rollup@4.41.1:
    resolution: {integrity: sha512-cPmwD3FnFv8rKMBc1MxWCwVQFxwf1JEmSX3iQXrRVVG15zerAIXRjMFVWnd5Q5QvgKF7Aj+5ykXFhUl+QGnyOw==}
    engines: {node: '>=18.0.0', npm: '>=8.0.0'}
    hasBin: true

  rollup@4.52.2:
    resolution: {integrity: sha512-I25/2QgoROE1vYV+NQ1En9T9UFB9Cmfm2CJ83zZOlaDpvz29wGQSZXWKw7MiNXau7wYgB/T9fVIdIuEQ+KbiiA==}
    engines: {node: '>=18.0.0', npm: '>=8.0.0'}
    hasBin: true

  rope-sequence@1.3.4:
    resolution: {integrity: sha512-UT5EDe2cu2E/6O4igUr5PSFs23nvvukicWHx6GnOPlHAiiYbzNuCRQCuiUdHJQcqKalLKlrYJnjY0ySGsXNQXQ==}

  rrweb-cssom@0.8.0:
    resolution: {integrity: sha512-guoltQEx+9aMf2gDZ0s62EcV8lsXR+0w8915TC3ITdn2YueuNjdAYh/levpU9nFaoChh9RUS5ZdQMrKfVEN9tw==}

  run-parallel@1.2.0:
    resolution: {integrity: sha512-5l4VyZR86LZ/lDxZTR6jqL8AFE2S0IFLMP26AbjsLVADxHdhB/c0GUsH+y39UfCi3dzz8OlQuPmnaJOMoDHQBA==}

  safe-buffer@5.1.2:
    resolution: {integrity: sha512-Gd2UZBJDkXlY7GbJxfsE8/nvKkUEU1G38c1siN6QP6a9PT9MmHB8GnpscSmMJSoF8LOIrt8ud/wPtojys4G6+g==}

  safe-buffer@5.2.1:
    resolution: {integrity: sha512-rp3So07KcdmmKbGvgaNxQSJr7bGVSVk5S9Eq1F+ppbRo70+YeaDxkw5Dd8NPN+GD6bjnYm2VuPuCXmpuYvmCXQ==}

  safer-buffer@2.1.2:
    resolution: {integrity: sha512-YZo3K82SD7Riyi0E1EQPojLz7kpepnSQI9IyPbHHg1XXXevb5dJI7tpyN2ADxGcQbHG7vcyRHk0cbwqcQriUtg==}

  saxes@6.0.0:
    resolution: {integrity: sha512-xAg7SOnEhrm5zI3puOOKyy1OMcMlIJZYNJY7xLBwSze0UjhPLnWfj2GF2EpT0jmzaJKIWKHLsaSSajf35bcYnA==}
    engines: {node: '>=v12.22.7'}

  semver@7.7.2:
    resolution: {integrity: sha512-RF0Fw+rO5AMf9MAyaRXI4AV0Ulj5lMHqVxxdSgiVbixSCXoEmmX/jk0CuJw4+3SqroYO9VoUh+HcuJivvtJemA==}
    engines: {node: '>=10'}
    hasBin: true

  serve-handler@6.1.6:
    resolution: {integrity: sha512-x5RL9Y2p5+Sh3D38Fh9i/iQ5ZK+e4xuXRd/pGbM4D13tgo/MGwbttUk8emytcr1YYzBYs+apnUngBDFYfpjPuQ==}

  serve@14.2.4:
    resolution: {integrity: sha512-qy1S34PJ/fcY8gjVGszDB3EXiPSk5FKhUa7tQe0UPRddxRidc2V6cNHPNewbE1D7MAkgLuWEt3Vw56vYy73tzQ==}
    engines: {node: '>= 14'}
    hasBin: true

  shebang-command@2.0.0:
    resolution: {integrity: sha512-kHxr2zZpYtdmrN1qDjrrX/Z1rR1kG8Dx+gkpK1G4eXmvXswmcE1hTWBWYUzlraYw1/yZp6YuDY77YtvbN0dmDA==}
    engines: {node: '>=8'}

  shebang-regex@3.0.0:
    resolution: {integrity: sha512-7++dFhtcx3353uBaq8DDR4NuxBetBzC7ZQOhmTQInHEd6bSrXdiEyzCvG07Z44UYdLShWUyXt5M/yhz8ekcb1A==}
    engines: {node: '>=8'}

  siginfo@2.0.0:
    resolution: {integrity: sha512-ybx0WO1/8bSBLEWXZvEd7gMW3Sn3JFlW3TvX1nREbDLRNQNaeNN8WK0meBwPdAaOI7TtRRRJn/Es1zhrrCHu7g==}

  signal-exit@3.0.7:
    resolution: {integrity: sha512-wnD2ZE+l+SPC/uoS0vXeE9L1+0wuaMqKlfz9AMUo38JsyLSBWSFcHR1Rri62LZc12vLr1gb3jl7iwQhgwpAbGQ==}

  source-map-js@1.2.1:
    resolution: {integrity: sha512-UXWMKhLOwVKb728IUtQPXxfYU+usdybtUrK/8uGE8CQMvrhOpwvzDBwj0QhSL7MQc7vIsISBG8VQ8+IDQxpfQA==}
    engines: {node: '>=0.10.0'}

  stackback@0.0.2:
    resolution: {integrity: sha512-1XMJE5fQo1jGH6Y/7ebnwPOBEkIEnT4QF32d5R1+VXdXveM0IBMJt8zfaxX1P3QhVwrYe+576+jkANtSS2mBbw==}

  std-env@3.9.0:
    resolution: {integrity: sha512-UGvjygr6F6tpH7o2qyqR6QYpwraIjKSdtzyBdyytFOHmPZY917kwdwLG0RbOjWOnKmnm3PeHjaoLLMie7kPLQw==}

  string-width@4.2.3:
    resolution: {integrity: sha512-wKyQRQpjJ0sIp62ErSZdGsjMJWsap5oRNihHhu6G7JVO/9jIB6UyevL+tXuOqrng8j/cxKTWyWUwvSTriiZz/g==}
    engines: {node: '>=8'}

  string-width@5.1.2:
    resolution: {integrity: sha512-HnLOCR3vjcY8beoNLtcjZ5/nxn2afmME6lhrDrebokqMap+XbeW8n9TXpPDOqdGK5qcI3oT0GKTW6wC7EMiVqA==}
    engines: {node: '>=12'}

  strip-ansi@6.0.1:
    resolution: {integrity: sha512-Y38VPSHcqkFrCpFnQ9vuSXmquuv5oXOKpGeT6aGrr3o3Gc9AlVa6JBfUSOCnbxGGZF+/0ooI7KrPuUSztUdU5A==}
    engines: {node: '>=8'}

  strip-ansi@7.1.0:
    resolution: {integrity: sha512-iq6eVVI64nQQTRYq2KtEg2d2uU7LElhTJwsH4YzIHZshxlgZms/wIc4VoDQTlG/IvVIrBKG06CrZnp0qv7hkcQ==}
    engines: {node: '>=12'}

  strip-final-newline@2.0.0:
    resolution: {integrity: sha512-BrpvfNAE3dcvq7ll3xVumzjKjZQ5tI1sEUIKr3Uoks0XUl45St3FlatVqef9prk4jRDzhW6WZg+3bk93y6pLjA==}
    engines: {node: '>=6'}

  strip-json-comments@2.0.1:
    resolution: {integrity: sha512-4gB8na07fecVVkOI6Rs4e7T6NOTki5EmL7TUduTs6bu3EdnSycntVJ4re8kgZA+wx9IueI2Y11bfbgwtzuE0KQ==}
    engines: {node: '>=0.10.0'}

  strip-json-comments@3.1.1:
    resolution: {integrity: sha512-6fPc+R4ihwqP6N/aIv2f1gMH8lOVtWQHoqC4yK6oSDVVocumAsfCqjkXnqiYMhmMwS/mEHLp7Vehlt3ql6lEig==}
    engines: {node: '>=8'}

  style-mod@4.1.2:
    resolution: {integrity: sha512-wnD1HyVqpJUI2+eKZ+eo1UwghftP6yuFheBqqe+bWCotBjC2K1YnteJILRMs3SM4V/0dLEW1SC27MWP5y+mwmw==}

  supports-color@7.2.0:
    resolution: {integrity: sha512-qpCAvRl9stuOHveKsn7HncJRvv501qIacKzQlO/+Lwxc9+0q2wLyv4Dfvt80/DPn2pqOBsJdDiogXGR9+OvwRw==}
    engines: {node: '>=8'}

  symbol-tree@3.2.4:
    resolution: {integrity: sha512-9QNk5KwDF+Bvz+PyObkmSYjI5ksVUYtjW7AU22r2NKcfLJcXp96hkDWU3+XndOsUb+AQ9QhfzfCT2O+CNWT5Tw==}

  synckit@0.11.8:
    resolution: {integrity: sha512-+XZ+r1XGIJGeQk3VvXhT6xx/VpbHsRzsTkGgF6E5RX9TTXD0118l87puaEBZ566FhqblC6U0d4XnubznJDm30A==}
    engines: {node: ^14.18.0 || >=16.0.0}

  tailwindcss@4.1.13:
    resolution: {integrity: sha512-i+zidfmTqtwquj4hMEwdjshYYgMbOrPzb9a0M3ZgNa0JMoZeFC6bxZvO8yr8ozS6ix2SDz0+mvryPeBs2TFE+w==}

  tapable@2.2.3:
    resolution: {integrity: sha512-ZL6DDuAlRlLGghwcfmSn9sK3Hr6ArtyudlSAiCqQ6IfE+b+HHbydbYDIG15IfS5do+7XQQBdBiubF/cV2dnDzg==}
    engines: {node: '>=6'}

  tar@7.5.1:
    resolution: {integrity: sha512-nlGpxf+hv0v7GkWBK2V9spgactGOp0qvfWRxUMjqHyzrt3SgwE48DIv/FhqPHJYLHpgW1opq3nERbz5Anq7n1g==}
    engines: {node: '>=18'}

  tinybench@2.9.0:
    resolution: {integrity: sha512-0+DUvqWMValLmha6lr4kD8iAMK1HzV0/aKnCtWb9v9641TnP/MFb7Pc2bxoxQjTXAErryXVgUOfv2YqNllqGeg==}

  tinyexec@0.3.2:
    resolution: {integrity: sha512-KQQR9yN7R5+OSwaK0XQoj22pwHoTlgYqmUscPYoknOoWCWfj/5/ABTMRi69FrKU5ffPVh5QcFikpWJI/P1ocHA==}

  tinyglobby@0.2.14:
    resolution: {integrity: sha512-tX5e7OM1HnYr2+a2C/4V0htOcSQcoSTH9KgJnVvNm5zm/cyEWKJ7j7YutsH9CxMdtOkkLFy2AHrMci9IM8IPZQ==}
    engines: {node: '>=12.0.0'}

  tinyglobby@0.2.15:
    resolution: {integrity: sha512-j2Zq4NyQYG5XMST4cbs02Ak8iJUdxRM0XI5QyxXuZOzKOINmWurp3smXu3y5wDcJrptwpSjgXHzIQxR0omXljQ==}
    engines: {node: '>=12.0.0'}

  tinypool@1.1.0:
    resolution: {integrity: sha512-7CotroY9a8DKsKprEy/a14aCCm8jYVmR7aFy4fpkZM8sdpNJbKkixuNjgM50yCmip2ezc8z4N7k3oe2+rfRJCQ==}
    engines: {node: ^18.0.0 || >=20.0.0}

  tinyrainbow@2.0.0:
    resolution: {integrity: sha512-op4nsTR47R6p0vMUUoYl/a+ljLFVtlfaXkLQmqfLR1qHma1h/ysYk4hEXZ880bf2CYgTskvTa/e196Vd5dDQXw==}
    engines: {node: '>=14.0.0'}

  tinyspy@3.0.2:
    resolution: {integrity: sha512-n1cw8k1k0x4pgA2+9XrOkFydTerNcJ1zWCO5Nn9scWHTD+5tp8dghT2x1uduQePZTZgd3Tupf+x9BxJjeJi77Q==}
    engines: {node: '>=14.0.0'}

  tldts-core@6.1.86:
    resolution: {integrity: sha512-Je6p7pkk+KMzMv2XXKmAE3McmolOQFdxkKw0R8EYNr7sELW46JqnNeTX8ybPiQgvg1ymCoF8LXs5fzFaZvJPTA==}

  tldts@6.1.86:
    resolution: {integrity: sha512-WMi/OQ2axVTf/ykqCQgXiIct+mSQDFdH2fkwhPwgEwvJ1kSzZRiinb0zF2Xb8u4+OqPChmyI6MEu4EezNJz+FQ==}
    hasBin: true

  to-regex-range@5.0.1:
    resolution: {integrity: sha512-65P7iz6X5yEr1cwcgvQxbbIw7Uk3gOy5dIdtZ4rDveLqhrdJP+Li/Hx6tyK0NEb+2GCyneCMJiGqrADCSNk8sQ==}
    engines: {node: '>=8.0'}

  tough-cookie@5.1.2:
    resolution: {integrity: sha512-FVDYdxtnj0G6Qm/DhNPSb8Ju59ULcup3tuJxkFb5K8Bv2pUXILbf0xZWU8PX8Ov19OXljbUyveOFwRMwkXzO+A==}
    engines: {node: '>=16'}

  tr46@5.1.1:
    resolution: {integrity: sha512-hdF5ZgjTqgAntKkklYw0R03MG2x/bSzTtkxmIRw/sTNV8YXsCJ1tfLAX23lhxhHJlEf3CRCOCGGWw3vI3GaSPw==}
    engines: {node: '>=18'}

  trough@2.2.0:
    resolution: {integrity: sha512-tmMpK00BjZiUyVyvrBK7knerNgmgvcV/KLVyuma/SC+TQN167GrMRciANTz09+k3zW8L8t60jWO1GpfkZdjTaw==}

  ts-api-utils@2.1.0:
    resolution: {integrity: sha512-CUgTZL1irw8u29bzrOD/nH85jqyc74D6SshFgujOIA7osm2Rz7dYH77agkx7H4FBNxDq7Cjf+IjaX/8zwFW+ZQ==}
    engines: {node: '>=18.12'}
    peerDependencies:
      typescript: '>=4.8.4'

  tslib@2.8.1:
    resolution: {integrity: sha512-oJFu94HQb+KVduSUQL7wnpmqnfmLsOA/nAh6b6EH0wCEoK0/mPeXU6c3wKDV83MkOuHPRHtSXKKU99IBazS/2w==}

  tsx@4.20.3:
    resolution: {integrity: sha512-qjbnuR9Tr+FJOMBqJCW5ehvIo/buZq7vH7qD7JziU98h6l3qGy0a/yPFjwO+y0/T7GFpNgNAvEcPPVfyT8rrPQ==}
    engines: {node: '>=18.0.0'}
    hasBin: true

  turbo-darwin-64@2.5.4:
    resolution: {integrity: sha512-ah6YnH2dErojhFooxEzmvsoZQTMImaruZhFPfMKPBq8sb+hALRdvBNLqfc8NWlZq576FkfRZ/MSi4SHvVFT9PQ==}
    cpu: [x64]
    os: [darwin]

  turbo-darwin-arm64@2.5.4:
    resolution: {integrity: sha512-2+Nx6LAyuXw2MdXb7pxqle3MYignLvS7OwtsP9SgtSBaMlnNlxl9BovzqdYAgkUW3AsYiQMJ/wBRb7d+xemM5A==}
    cpu: [arm64]
    os: [darwin]

  turbo-linux-64@2.5.4:
    resolution: {integrity: sha512-5May2kjWbc8w4XxswGAl74GZ5eM4Gr6IiroqdLhXeXyfvWEdm2mFYCSWOzz0/z5cAgqyGidF1jt1qzUR8hTmOA==}
    cpu: [x64]
    os: [linux]

  turbo-linux-arm64@2.5.4:
    resolution: {integrity: sha512-/2yqFaS3TbfxV3P5yG2JUI79P7OUQKOUvAnx4MV9Bdz6jqHsHwc9WZPpO4QseQm+NvmgY6ICORnoVPODxGUiJg==}
    cpu: [arm64]
    os: [linux]

  turbo-windows-64@2.5.4:
    resolution: {integrity: sha512-EQUO4SmaCDhO6zYohxIjJpOKRN3wlfU7jMAj3CgcyTPvQR/UFLEKAYHqJOnJtymbQmiiM/ihX6c6W6Uq0yC7mA==}
    cpu: [x64]
    os: [win32]

  turbo-windows-arm64@2.5.4:
    resolution: {integrity: sha512-oQ8RrK1VS8lrxkLriotFq+PiF7iiGgkZtfLKF4DDKsmdbPo0O9R2mQxm7jHLuXraRCuIQDWMIw6dpcr7Iykf4A==}
    cpu: [arm64]
    os: [win32]

  turbo@2.5.4:
    resolution: {integrity: sha512-kc8ZibdRcuWUG1pbYSBFWqmIjynlD8Lp7IB6U3vIzvOv9VG+6Sp8bzyeBWE3Oi8XV5KsQrznyRTBPvrf99E4mA==}
    hasBin: true

  type-check@0.4.0:
    resolution: {integrity: sha512-XleUoc9uwGXqjWwXaUTZAmzMcFZ5858QA2vvx1Ur5xIcixXIP+8LnFDgRplU30us6teqdlskFfu+ae4K79Ooew==}
    engines: {node: '>= 0.8.0'}

  type-fest@2.19.0:
    resolution: {integrity: sha512-RAH822pAdBgcNMAfWnCBU3CFZcfZ/i1eZjwFU/dsLKumyuuP3niueg2UAukXYF0E2AAoc82ZSSf9J0WQBinzHA==}
    engines: {node: '>=12.20'}

  typescript-eslint@8.32.1:
    resolution: {integrity: sha512-D7el+eaDHAmXvrZBy1zpzSNIRqnCOrkwTgZxTu3MUqRWk8k0q9m9Ho4+vPf7iHtgUfrK/o8IZaEApsxPlHTFCg==}
    engines: {node: ^18.18.0 || ^20.9.0 || >=21.1.0}
    peerDependencies:
      eslint: ^8.57.0 || ^9.0.0
      typescript: '>=4.8.4 <5.9.0'

  typescript@5.8.3:
    resolution: {integrity: sha512-p1diW6TqL9L07nNxvRMM7hMMw4c5XOo/1ibL4aAIGmSAt9slTE1Xgw5KWuof2uTOvCg9BY7ZRi+GaF+7sfgPeQ==}
    engines: {node: '>=14.17'}
    hasBin: true

  undici-types@6.21.0:
    resolution: {integrity: sha512-iwDZqg0QAGrg9Rav5H4n0M64c3mkR59cJ6wQp+7C4nI0gsmExaedaYLNO44eT4AtBBwjbTiGPMlt2Md0T9H9JQ==}

  undici@7.10.0:
    resolution: {integrity: sha512-u5otvFBOBZvmdjWLVW+5DAc9Nkq8f24g0O9oY7qw2JVIF1VocIFoyz9JFkuVOS2j41AufeO0xnlweJ2RLT8nGw==}
    engines: {node: '>=20.18.1'}

  unified@11.0.5:
    resolution: {integrity: sha512-xKvGhPWw3k84Qjh8bI3ZeJjqnyadK+GEFtazSfZv/rKeTkTjOJho6mFqh2SM96iIcZokxiOpg78GazTSg8+KHA==}

  unist-util-is@6.0.0:
    resolution: {integrity: sha512-2qCTHimwdxLfz+YzdGfkqNlH0tLi9xjTnHddPmJwtIG9MGsdbutfTc4P+haPD7l7Cjxf/WZj+we5qfVPvvxfYw==}

  unist-util-remove-position@5.0.0:
    resolution: {integrity: sha512-Hp5Kh3wLxv0PHj9m2yZhhLt58KzPtEYKQQ4yxfYFEO7EvHwzyDYnduhHnY1mDxoqr7VUwVuHXk9RXKIiYS1N8Q==}

  unist-util-stringify-position@4.0.0:
    resolution: {integrity: sha512-0ASV06AAoKCDkS2+xw5RXJywruurpbC4JZSm7nr7MOt1ojAzvyyaO+UxZf18j8FCF6kmzCZKcAgN/yu2gm2XgQ==}

  unist-util-visit-parents@6.0.1:
    resolution: {integrity: sha512-L/PqWzfTP9lzzEa6CKs0k2nARxTdZduw3zyh8d2NVBnsyvHjSX4TWse388YrrQKbvI8w20fGjGlhgT96WwKykw==}

  unist-util-visit@5.0.0:
    resolution: {integrity: sha512-MR04uvD+07cwl/yhVuVWAtw+3GOR/knlL55Nd/wAdblk27GCVt3lqpTivy/tkJcZoNPzTwS1Y+KMojlLDhoTzg==}

  universalify@2.0.1:
    resolution: {integrity: sha512-gptHNQghINnc/vTGIk0SOFGFNXw7JVrlRUtConJRlvaw6DuX0wO5Jeko9sWrMBhh+PsYAZ7oXAiOnf/UKogyiw==}
    engines: {node: '>= 10.0.0'}

  update-check@1.5.4:
    resolution: {integrity: sha512-5YHsflzHP4t1G+8WGPlvKbJEbAJGCgw+Em+dGR1KmBUbr1J36SJBqlHLjR7oob7sco5hWHGQVcr9B2poIVDDTQ==}

  uri-js@4.4.1:
    resolution: {integrity: sha512-7rKUyy33Q1yc98pQ1DAmLtwX109F7TIfWlW1Ydo8Wl1ii1SeHieeh0HHfPeL2fMXK6z0s8ecKs9frCuLJvndBg==}

  vary@1.1.2:
    resolution: {integrity: sha512-BNGbWLfd0eUPabhkXUVm0j8uuvREyTh5ovRa/dyow/BqAbZJyC+5fU+IzQOzmAKzYqYRAISoRhdQr3eIZ/PXqg==}
    engines: {node: '>= 0.8'}

  vfile-message@4.0.3:
    resolution: {integrity: sha512-QTHzsGd1EhbZs4AsQ20JX1rC3cOlt/IWJruk893DfLRr57lcnOeMaWG4K0JrRta4mIJZKth2Au3mM3u03/JWKw==}

  vfile@6.0.3:
    resolution: {integrity: sha512-KzIbH/9tXat2u30jf+smMwFCsno4wHVdNmzFyL+T/L3UGqqk6JKfVqOFOZEpZSHADH1k40ab6NUIXZq422ov3Q==}

  vite-node@3.1.3:
    resolution: {integrity: sha512-uHV4plJ2IxCl4u1up1FQRrqclylKAogbtBfOTwcuJ28xFi+89PZ57BRh+naIRvH70HPwxy5QHYzg1OrEaC7AbA==}
    engines: {node: ^18.0.0 || ^20.0.0 || >=22.0.0}
    hasBin: true

  vite@6.3.5:
    resolution: {integrity: sha512-cZn6NDFE7wdTpINgs++ZJ4N49W2vRp8LCKrn3Ob1kYNtOo21vfDoaV5GzBfLU4MovSAB8uNRm4jgzVQZ+mBzPQ==}
    engines: {node: ^18.0.0 || ^20.0.0 || >=22.0.0}
    hasBin: true
    peerDependencies:
      '@types/node': ^18.0.0 || ^20.0.0 || >=22.0.0
      jiti: '>=1.21.0'
      less: '*'
      lightningcss: ^1.21.0
      sass: '*'
      sass-embedded: '*'
      stylus: '*'
      sugarss: '*'
      terser: ^5.16.0
      tsx: ^4.8.1
      yaml: ^2.4.2
    peerDependenciesMeta:
      '@types/node':
        optional: true
      jiti:
        optional: true
      less:
        optional: true
      lightningcss:
        optional: true
      sass:
        optional: true
      sass-embedded:
        optional: true
      stylus:
        optional: true
      sugarss:
        optional: true
      terser:
        optional: true
      tsx:
        optional: true
      yaml:
        optional: true

  vite@7.1.7:
    resolution: {integrity: sha512-VbA8ScMvAISJNJVbRDTJdCwqQoAareR/wutevKanhR2/1EkoXVZVkkORaYm/tNVCjP/UDTKtcw3bAkwOUdedmA==}
    engines: {node: ^20.19.0 || >=22.12.0}
    hasBin: true
    peerDependencies:
      '@types/node': ^20.19.0 || >=22.12.0
      jiti: '>=1.21.0'
      less: ^4.0.0
      lightningcss: ^1.21.0
      sass: ^1.70.0
      sass-embedded: ^1.70.0
      stylus: '>=0.54.8'
      sugarss: ^5.0.0
      terser: ^5.16.0
      tsx: ^4.8.1
      yaml: ^2.4.2
    peerDependenciesMeta:
      '@types/node':
        optional: true
      jiti:
        optional: true
      less:
        optional: true
      lightningcss:
        optional: true
      sass:
        optional: true
      sass-embedded:
        optional: true
      stylus:
        optional: true
      sugarss:
        optional: true
      terser:
        optional: true
      tsx:
        optional: true
      yaml:
        optional: true

  vitest@3.1.3:
    resolution: {integrity: sha512-188iM4hAHQ0km23TN/adso1q5hhwKqUpv+Sd6p5sOuh6FhQnRNW3IsiIpvxqahtBabsJ2SLZgmGSpcYK4wQYJw==}
    engines: {node: ^18.0.0 || ^20.0.0 || >=22.0.0}
    hasBin: true
    peerDependencies:
      '@edge-runtime/vm': '*'
      '@types/debug': ^4.1.12
      '@types/node': ^18.0.0 || ^20.0.0 || >=22.0.0
      '@vitest/browser': 3.1.3
      '@vitest/ui': 3.1.3
      happy-dom: '*'
      jsdom: '*'
    peerDependenciesMeta:
      '@edge-runtime/vm':
        optional: true
      '@types/debug':
        optional: true
      '@types/node':
        optional: true
      '@vitest/browser':
        optional: true
      '@vitest/ui':
        optional: true
      happy-dom:
        optional: true
      jsdom:
        optional: true

  vue@3.5.19:
    resolution: {integrity: sha512-ZRh0HTmw6KChRYWgN8Ox/wi7VhpuGlvMPrHjIsdRbzKNgECFLzy+dKL5z9yGaBSjCpmcfJCbh3I1tNSRmBz2tg==}
    peerDependencies:
      typescript: '*'
    peerDependenciesMeta:
      typescript:
        optional: true

  w3c-keyname@2.2.8:
    resolution: {integrity: sha512-dpojBhNsCNN7T82Tm7k26A6G9ML3NkhDsnw9n/eoxSRlVBB4CEtIQ/KTCLI2Fwf3ataSXRhYFkQi3SlnFwPvPQ==}

  w3c-xmlserializer@5.0.0:
    resolution: {integrity: sha512-o8qghlI8NZHU1lLPrpi2+Uq7abh4GGPpYANlalzWxyWteJOCsr/P+oPBA49TOLu5FTZO4d3F9MnWJfiMo4BkmA==}
    engines: {node: '>=18'}

  webidl-conversions@7.0.0:
    resolution: {integrity: sha512-VwddBukDzu71offAQR975unBIGqfKZpM+8ZX6ySk8nYhVoo5CYaZyzt3YBvYtRtO+aoGlqxPg/B87NGVZ/fu6g==}
    engines: {node: '>=12'}

  whatwg-encoding@3.1.1:
    resolution: {integrity: sha512-6qN4hJdMwfYBtE3YBTTHhoeuUrDBPZmbQaxWAqSALV/MeEnR5z1xd8UKud2RAkFoPkmB+hli1TZSnyi84xz1vQ==}
    engines: {node: '>=18'}

  whatwg-mimetype@4.0.0:
    resolution: {integrity: sha512-QaKxh0eNIi2mE9p2vEdzfagOKHCcj1pJ56EEHGQOVxp8r9/iszLUUV7v89x9O1p/T+NlTM5W7jW6+cz4Fq1YVg==}
    engines: {node: '>=18'}

  whatwg-url@14.2.0:
    resolution: {integrity: sha512-De72GdQZzNTUBBChsXueQUnPKDkg/5A5zp7pFDuQAj5UFoENpiACU0wlCvzpAGnTkj++ihpKwKyYewn/XNUbKw==}
    engines: {node: '>=18'}

  which@2.0.2:
    resolution: {integrity: sha512-BLI3Tl1TW3Pvl70l3yq3Y64i+awpwXqsGBYWkkqMtnbXgrMD+yj7rhW0kuEDxzJaYXGjEW5ogapKNMEKNMjibA==}
    engines: {node: '>= 8'}
    hasBin: true

  why-is-node-running@2.3.0:
    resolution: {integrity: sha512-hUrmaWBdVDcxvYqnyh09zunKzROWjbZTiNy8dBEjkS7ehEDQibXJ7XvlmtbwuTclUiIyN+CyXQD4Vmko8fNm8w==}
    engines: {node: '>=8'}
    hasBin: true

  widest-line@4.0.1:
    resolution: {integrity: sha512-o0cyEG0e8GPzT4iGHphIOh0cJOV8fivsXxddQasHPHfoZf1ZexrfeA21w2NaEN1RHE+fXlfISmOE8R9N3u3Qig==}
    engines: {node: '>=12'}

  word-wrap@1.2.5:
    resolution: {integrity: sha512-BN22B5eaMMI9UMtjrGd5g5eCYPpCPDUy0FJXbYsaT5zYxjFOckS53SQDE3pWkVoWpHXVb3BrYcEN4Twa55B5cA==}
    engines: {node: '>=0.10.0'}

  wrap-ansi@8.1.0:
    resolution: {integrity: sha512-si7QWI6zUMq56bESFvagtmzMdGOtoxfR+Sez11Mobfc7tm+VkUckk9bW2UeffTGVUbOksxmSw0AA2gs8g71NCQ==}
    engines: {node: '>=12'}

  ws@8.18.2:
    resolution: {integrity: sha512-DMricUmwGZUVr++AEAe2uiVM7UoO9MAVZMDu05UQOaUII0lp+zOzLLU4Xqh/JvTqklB1T4uELaaPBKyjE1r4fQ==}
    engines: {node: '>=10.0.0'}
    peerDependencies:
      bufferutil: ^4.0.1
      utf-8-validate: '>=5.0.2'
    peerDependenciesMeta:
      bufferutil:
        optional: true
      utf-8-validate:
        optional: true

  xml-name-validator@5.0.0:
    resolution: {integrity: sha512-EvGK8EJ3DhaHfbRlETOWAS5pO9MZITeauHKJyb8wyajUfQUenkIg2MvLDTZ4T/TgIcm3HU0TFBgWWboAZ30UHg==}
    engines: {node: '>=18'}

  xmlchars@2.2.0:
    resolution: {integrity: sha512-JZnDKK8B0RCDw84FNdDAIpZK+JuJw+s7Lz8nksI7SIuU3UXJJslUthsi+uWBUYOwPFwW7W7PRLRfUKpxjtjFCw==}

  yallist@5.0.0:
    resolution: {integrity: sha512-YgvUTfwqyc7UXVMrB+SImsVYSmTS8X/tSrtdNZMImM+n7+QTriRXyXim0mBrTXNeqzVF0KWGgHPeiyViFFrNDw==}
    engines: {node: '>=18'}

  yaml@2.8.1:
    resolution: {integrity: sha512-lcYcMxX2PO9XMGvAJkJ3OsNMw+/7FKes7/hgerGUYWIoWu5j/+YQqcZr5JnPZWzOsEBgMbSbiSTn/dv/69Mkpw==}
    engines: {node: '>= 14.6'}
    hasBin: true

  yocto-queue@0.1.0:
    resolution: {integrity: sha512-rVksvsnNCdJ/ohGc6xgPwyN8eheCxsiLM8mxuE/t/mOVqJewPuO1miLpTHQiRgTKCLexL4MeAFVagts7HmNZ2Q==}
    engines: {node: '>=10'}

  zod@3.25.76:
    resolution: {integrity: sha512-gzUt/qt81nXsFGKIFcC3YnfEAx5NkunCfnDlvuBSSFS02bcXu4Lmea0AFIUwbLWxWPx3d9p8S5QoaujKcNQxcQ==}

  zwitch@2.0.4:
    resolution: {integrity: sha512-bXE4cR/kVZhKZX/RjPEflHaKVhUVl85noU3v6b8apfQEc1x4A+zBxjZ4lN8LqGd6WZ3dl98pY4o717VFmoPp+A==}

snapshots:

  '@apidevtools/json-schema-ref-parser@14.2.0(@types/json-schema@7.0.15)':
    dependencies:
      '@types/json-schema': 7.0.15
      js-yaml: 4.1.0

  '@asamuzakjp/css-color@3.2.0':
    dependencies:
      '@csstools/css-calc': 2.1.4(@csstools/css-parser-algorithms@3.0.5(@csstools/css-tokenizer@3.0.4))(@csstools/css-tokenizer@3.0.4)
      '@csstools/css-color-parser': 3.0.10(@csstools/css-parser-algorithms@3.0.5(@csstools/css-tokenizer@3.0.4))(@csstools/css-tokenizer@3.0.4)
      '@csstools/css-parser-algorithms': 3.0.5(@csstools/css-tokenizer@3.0.4)
      '@csstools/css-tokenizer': 3.0.4
      lru-cache: 10.4.3

  '@babel/code-frame@7.27.1':
    dependencies:
      '@babel/helper-validator-identifier': 7.27.1
      js-tokens: 4.0.0
      picocolors: 1.1.1

  '@babel/helper-string-parser@7.27.1': {}

  '@babel/helper-validator-identifier@7.27.1': {}

  '@babel/parser@7.28.3':
    dependencies:
      '@babel/types': 7.28.2

  '@babel/runtime@7.27.4': {}

  '@babel/types@7.28.2':
    dependencies:
      '@babel/helper-string-parser': 7.27.1
      '@babel/helper-validator-identifier': 7.27.1

  '@codemirror/autocomplete@6.18.6':
    dependencies:
      '@codemirror/language': 6.11.3
      '@codemirror/state': 6.5.2
      '@codemirror/view': 6.38.1
      '@lezer/common': 1.2.3

  '@codemirror/commands@6.8.1':
    dependencies:
      '@codemirror/language': 6.11.3
      '@codemirror/state': 6.5.2
      '@codemirror/view': 6.38.1
      '@lezer/common': 1.2.3

  '@codemirror/lang-angular@0.1.4':
    dependencies:
      '@codemirror/lang-html': 6.4.9
      '@codemirror/lang-javascript': 6.2.4
      '@codemirror/language': 6.11.3
      '@lezer/common': 1.2.3
      '@lezer/highlight': 1.2.1
      '@lezer/lr': 1.4.2

  '@codemirror/lang-cpp@6.0.3':
    dependencies:
      '@codemirror/language': 6.11.3
      '@lezer/cpp': 1.1.3

  '@codemirror/lang-css@6.3.1':
    dependencies:
      '@codemirror/autocomplete': 6.18.6
      '@codemirror/language': 6.11.3
      '@codemirror/state': 6.5.2
      '@lezer/common': 1.2.3
      '@lezer/css': 1.3.0

  '@codemirror/lang-go@6.0.1':
    dependencies:
      '@codemirror/autocomplete': 6.18.6
      '@codemirror/language': 6.11.3
      '@codemirror/state': 6.5.2
      '@lezer/common': 1.2.3
      '@lezer/go': 1.0.1

  '@codemirror/lang-html@6.4.9':
    dependencies:
      '@codemirror/autocomplete': 6.18.6
      '@codemirror/lang-css': 6.3.1
      '@codemirror/lang-javascript': 6.2.4
      '@codemirror/language': 6.11.3
      '@codemirror/state': 6.5.2
      '@codemirror/view': 6.38.1
      '@lezer/common': 1.2.3
      '@lezer/css': 1.3.0
      '@lezer/html': 1.3.10

  '@codemirror/lang-java@6.0.2':
    dependencies:
      '@codemirror/language': 6.11.3
      '@lezer/java': 1.1.3

  '@codemirror/lang-javascript@6.2.4':
    dependencies:
      '@codemirror/autocomplete': 6.18.6
      '@codemirror/language': 6.11.3
      '@codemirror/lint': 6.8.5
      '@codemirror/state': 6.5.2
      '@codemirror/view': 6.38.1
      '@lezer/common': 1.2.3
      '@lezer/javascript': 1.5.1

  '@codemirror/lang-json@6.0.2':
    dependencies:
      '@codemirror/language': 6.11.3
      '@lezer/json': 1.0.3

  '@codemirror/lang-less@6.0.2':
    dependencies:
      '@codemirror/lang-css': 6.3.1
      '@codemirror/language': 6.11.3
      '@lezer/common': 1.2.3
      '@lezer/highlight': 1.2.1
      '@lezer/lr': 1.4.2

  '@codemirror/lang-liquid@6.3.0':
    dependencies:
      '@codemirror/autocomplete': 6.18.6
      '@codemirror/lang-html': 6.4.9
      '@codemirror/language': 6.11.3
      '@codemirror/state': 6.5.2
      '@codemirror/view': 6.38.1
      '@lezer/common': 1.2.3
      '@lezer/highlight': 1.2.1
      '@lezer/lr': 1.4.2

  '@codemirror/lang-markdown@6.3.4':
    dependencies:
      '@codemirror/autocomplete': 6.18.6
      '@codemirror/lang-html': 6.4.9
      '@codemirror/language': 6.11.3
      '@codemirror/state': 6.5.2
      '@codemirror/view': 6.38.1
      '@lezer/common': 1.2.3
      '@lezer/markdown': 1.4.3

  '@codemirror/lang-php@6.0.2':
    dependencies:
      '@codemirror/lang-html': 6.4.9
      '@codemirror/language': 6.11.3
      '@codemirror/state': 6.5.2
      '@lezer/common': 1.2.3
      '@lezer/php': 1.0.4

  '@codemirror/lang-python@6.2.1':
    dependencies:
      '@codemirror/autocomplete': 6.18.6
      '@codemirror/language': 6.11.3
      '@codemirror/state': 6.5.2
      '@lezer/common': 1.2.3
      '@lezer/python': 1.1.18

  '@codemirror/lang-rust@6.0.2':
    dependencies:
      '@codemirror/language': 6.11.3
      '@lezer/rust': 1.0.2

  '@codemirror/lang-sass@6.0.2':
    dependencies:
      '@codemirror/lang-css': 6.3.1
      '@codemirror/language': 6.11.3
      '@codemirror/state': 6.5.2
      '@lezer/common': 1.2.3
      '@lezer/sass': 1.1.0

  '@codemirror/lang-sql@6.9.1':
    dependencies:
      '@codemirror/autocomplete': 6.18.6
      '@codemirror/language': 6.11.3
      '@codemirror/state': 6.5.2
      '@lezer/common': 1.2.3
      '@lezer/highlight': 1.2.1
      '@lezer/lr': 1.4.2

  '@codemirror/lang-vue@0.1.3':
    dependencies:
      '@codemirror/lang-html': 6.4.9
      '@codemirror/lang-javascript': 6.2.4
      '@codemirror/language': 6.11.3
      '@lezer/common': 1.2.3
      '@lezer/highlight': 1.2.1
      '@lezer/lr': 1.4.2

  '@codemirror/lang-wast@6.0.2':
    dependencies:
      '@codemirror/language': 6.11.3
      '@lezer/common': 1.2.3
      '@lezer/highlight': 1.2.1
      '@lezer/lr': 1.4.2

  '@codemirror/lang-xml@6.1.0':
    dependencies:
      '@codemirror/autocomplete': 6.18.6
      '@codemirror/language': 6.11.3
      '@codemirror/state': 6.5.2
      '@codemirror/view': 6.38.1
      '@lezer/common': 1.2.3
      '@lezer/xml': 1.0.6

  '@codemirror/lang-yaml@6.1.2':
    dependencies:
      '@codemirror/autocomplete': 6.18.6
      '@codemirror/language': 6.11.3
      '@codemirror/state': 6.5.2
      '@lezer/common': 1.2.3
      '@lezer/highlight': 1.2.1
      '@lezer/lr': 1.4.2
      '@lezer/yaml': 1.0.3

  '@codemirror/language-data@6.5.1':
    dependencies:
      '@codemirror/lang-angular': 0.1.4
      '@codemirror/lang-cpp': 6.0.3
      '@codemirror/lang-css': 6.3.1
      '@codemirror/lang-go': 6.0.1
      '@codemirror/lang-html': 6.4.9
      '@codemirror/lang-java': 6.0.2
      '@codemirror/lang-javascript': 6.2.4
      '@codemirror/lang-json': 6.0.2
      '@codemirror/lang-less': 6.0.2
      '@codemirror/lang-liquid': 6.3.0
      '@codemirror/lang-markdown': 6.3.4
      '@codemirror/lang-php': 6.0.2
      '@codemirror/lang-python': 6.2.1
      '@codemirror/lang-rust': 6.0.2
      '@codemirror/lang-sass': 6.0.2
      '@codemirror/lang-sql': 6.9.1
      '@codemirror/lang-vue': 0.1.3
      '@codemirror/lang-wast': 6.0.2
      '@codemirror/lang-xml': 6.1.0
      '@codemirror/lang-yaml': 6.1.2
      '@codemirror/language': 6.11.3
      '@codemirror/legacy-modes': 6.5.1

  '@codemirror/language@6.11.3':
    dependencies:
      '@codemirror/state': 6.5.2
      '@codemirror/view': 6.38.1
      '@lezer/common': 1.2.3
      '@lezer/highlight': 1.2.1
      '@lezer/lr': 1.4.2
      style-mod: 4.1.2

  '@codemirror/legacy-modes@6.5.1':
    dependencies:
      '@codemirror/language': 6.11.3

  '@codemirror/lint@6.8.5':
    dependencies:
      '@codemirror/state': 6.5.2
      '@codemirror/view': 6.38.1
      crelt: 1.0.6

  '@codemirror/search@6.5.11':
    dependencies:
      '@codemirror/state': 6.5.2
      '@codemirror/view': 6.38.1
      crelt: 1.0.6

  '@codemirror/state@6.5.2':
    dependencies:
      '@marijn/find-cluster-break': 1.0.2

  '@codemirror/theme-one-dark@6.1.3':
    dependencies:
      '@codemirror/language': 6.11.3
      '@codemirror/state': 6.5.2
      '@codemirror/view': 6.38.1
      '@lezer/highlight': 1.2.1

  '@codemirror/view@6.38.1':
    dependencies:
      '@codemirror/state': 6.5.2
      crelt: 1.0.6
      style-mod: 4.1.2
      w3c-keyname: 2.2.8

  '@csstools/color-helpers@5.0.2': {}

  '@csstools/css-calc@2.1.4(@csstools/css-parser-algorithms@3.0.5(@csstools/css-tokenizer@3.0.4))(@csstools/css-tokenizer@3.0.4)':
    dependencies:
      '@csstools/css-parser-algorithms': 3.0.5(@csstools/css-tokenizer@3.0.4)
      '@csstools/css-tokenizer': 3.0.4

  '@csstools/css-color-parser@3.0.10(@csstools/css-parser-algorithms@3.0.5(@csstools/css-tokenizer@3.0.4))(@csstools/css-tokenizer@3.0.4)':
    dependencies:
      '@csstools/color-helpers': 5.0.2
      '@csstools/css-calc': 2.1.4(@csstools/css-parser-algorithms@3.0.5(@csstools/css-tokenizer@3.0.4))(@csstools/css-tokenizer@3.0.4)
      '@csstools/css-parser-algorithms': 3.0.5(@csstools/css-tokenizer@3.0.4)
      '@csstools/css-tokenizer': 3.0.4

  '@csstools/css-parser-algorithms@3.0.5(@csstools/css-tokenizer@3.0.4)':
    dependencies:
      '@csstools/css-tokenizer': 3.0.4

  '@csstools/css-tokenizer@3.0.4': {}

  '@esbuild/aix-ppc64@0.25.5':
    optional: true

  '@esbuild/android-arm64@0.25.5':
    optional: true

  '@esbuild/android-arm@0.25.5':
    optional: true

  '@esbuild/android-x64@0.25.5':
    optional: true

  '@esbuild/darwin-arm64@0.25.5':
    optional: true

  '@esbuild/darwin-x64@0.25.5':
    optional: true

  '@esbuild/freebsd-arm64@0.25.5':
    optional: true

  '@esbuild/freebsd-x64@0.25.5':
    optional: true

  '@esbuild/linux-arm64@0.25.5':
    optional: true

  '@esbuild/linux-arm@0.25.5':
    optional: true

  '@esbuild/linux-ia32@0.25.5':
    optional: true

  '@esbuild/linux-loong64@0.25.5':
    optional: true

  '@esbuild/linux-mips64el@0.25.5':
    optional: true

  '@esbuild/linux-ppc64@0.25.5':
    optional: true

  '@esbuild/linux-riscv64@0.25.5':
    optional: true

  '@esbuild/linux-s390x@0.25.5':
    optional: true

  '@esbuild/linux-x64@0.25.5':
    optional: true

  '@esbuild/netbsd-arm64@0.25.5':
    optional: true

  '@esbuild/netbsd-x64@0.25.5':
    optional: true

  '@esbuild/openbsd-arm64@0.25.5':
    optional: true

  '@esbuild/openbsd-x64@0.25.5':
    optional: true

  '@esbuild/sunos-x64@0.25.5':
    optional: true

  '@esbuild/win32-arm64@0.25.5':
    optional: true

  '@esbuild/win32-ia32@0.25.5':
    optional: true

  '@esbuild/win32-x64@0.25.5':
    optional: true

  '@eslint-community/eslint-utils@4.7.0(eslint@9.27.0(jiti@2.6.0))':
    dependencies:
      eslint: 9.27.0(jiti@2.6.0)
      eslint-visitor-keys: 3.4.3

  '@eslint-community/regexpp@4.12.1': {}

  '@eslint/config-array@0.20.0':
    dependencies:
      '@eslint/object-schema': 2.1.6
      debug: 4.4.1
      minimatch: 3.1.2
    transitivePeerDependencies:
      - supports-color

  '@eslint/config-helpers@0.2.2': {}

  '@eslint/core@0.14.0':
    dependencies:
      '@types/json-schema': 7.0.15

  '@eslint/eslintrc@3.3.1':
    dependencies:
      ajv: 6.12.6
      debug: 4.4.1
      espree: 10.3.0
      globals: 14.0.0
      ignore: 5.3.2
      import-fresh: 3.3.1
      js-yaml: 4.1.0
      minimatch: 3.1.2
      strip-json-comments: 3.1.1
    transitivePeerDependencies:
      - supports-color

  '@eslint/js@9.27.0': {}

  '@eslint/object-schema@2.1.6': {}

  '@eslint/plugin-kit@0.3.1':
    dependencies:
      '@eslint/core': 0.14.0
      levn: 0.4.1

  '@floating-ui/core@1.7.0':
    dependencies:
      '@floating-ui/utils': 0.2.9

  '@floating-ui/dom@1.7.0':
    dependencies:
      '@floating-ui/core': 1.7.0
      '@floating-ui/utils': 0.2.9

  '@floating-ui/utils@0.2.9': {}

  '@humanfs/core@0.19.1': {}

  '@humanfs/node@0.16.6':
    dependencies:
      '@humanfs/core': 0.19.1
      '@humanwhocodes/retry': 0.3.1

  '@humanwhocodes/module-importer@1.0.1': {}

  '@humanwhocodes/retry@0.3.1': {}

  '@humanwhocodes/retry@0.4.3': {}

  '@isaacs/fs-minipass@4.0.1':
    dependencies:
      minipass: 7.1.2

  '@jridgewell/gen-mapping@0.3.13':
    dependencies:
      '@jridgewell/sourcemap-codec': 1.5.5
      '@jridgewell/trace-mapping': 0.3.31

  '@jridgewell/remapping@2.3.5':
    dependencies:
      '@jridgewell/gen-mapping': 0.3.13
      '@jridgewell/trace-mapping': 0.3.31

  '@jridgewell/resolve-uri@3.1.2': {}

  '@jridgewell/sourcemap-codec@1.5.0': {}

  '@jridgewell/sourcemap-codec@1.5.5': {}

  '@jridgewell/trace-mapping@0.3.31':
    dependencies:
      '@jridgewell/resolve-uri': 3.1.2
      '@jridgewell/sourcemap-codec': 1.5.5

  '@js-temporal/polyfill@0.5.1':
    dependencies:
      jsbi: 4.3.2

  '@lezer/common@1.2.3': {}

  '@lezer/cpp@1.1.3':
    dependencies:
      '@lezer/common': 1.2.3
      '@lezer/highlight': 1.2.1
      '@lezer/lr': 1.4.2

  '@lezer/css@1.3.0':
    dependencies:
      '@lezer/common': 1.2.3
      '@lezer/highlight': 1.2.1
      '@lezer/lr': 1.4.2

  '@lezer/go@1.0.1':
    dependencies:
      '@lezer/common': 1.2.3
      '@lezer/highlight': 1.2.1
      '@lezer/lr': 1.4.2

  '@lezer/highlight@1.2.1':
    dependencies:
      '@lezer/common': 1.2.3

  '@lezer/html@1.3.10':
    dependencies:
      '@lezer/common': 1.2.3
      '@lezer/highlight': 1.2.1
      '@lezer/lr': 1.4.2

  '@lezer/java@1.1.3':
    dependencies:
      '@lezer/common': 1.2.3
      '@lezer/highlight': 1.2.1
      '@lezer/lr': 1.4.2

  '@lezer/javascript@1.5.1':
    dependencies:
      '@lezer/common': 1.2.3
      '@lezer/highlight': 1.2.1
      '@lezer/lr': 1.4.2

  '@lezer/json@1.0.3':
    dependencies:
      '@lezer/common': 1.2.3
      '@lezer/highlight': 1.2.1
      '@lezer/lr': 1.4.2

  '@lezer/lr@1.4.2':
    dependencies:
      '@lezer/common': 1.2.3

  '@lezer/markdown@1.4.3':
    dependencies:
      '@lezer/common': 1.2.3
      '@lezer/highlight': 1.2.1

  '@lezer/php@1.0.4':
    dependencies:
      '@lezer/common': 1.2.3
      '@lezer/highlight': 1.2.1
      '@lezer/lr': 1.4.2

  '@lezer/python@1.1.18':
    dependencies:
      '@lezer/common': 1.2.3
      '@lezer/highlight': 1.2.1
      '@lezer/lr': 1.4.2

  '@lezer/rust@1.0.2':
    dependencies:
      '@lezer/common': 1.2.3
      '@lezer/highlight': 1.2.1
      '@lezer/lr': 1.4.2

  '@lezer/sass@1.1.0':
    dependencies:
      '@lezer/common': 1.2.3
      '@lezer/highlight': 1.2.1
      '@lezer/lr': 1.4.2

  '@lezer/xml@1.0.6':
    dependencies:
      '@lezer/common': 1.2.3
      '@lezer/highlight': 1.2.1
      '@lezer/lr': 1.4.2

  '@lezer/yaml@1.0.3':
    dependencies:
      '@lezer/common': 1.2.3
      '@lezer/highlight': 1.2.1
      '@lezer/lr': 1.4.2

  '@marijn/find-cluster-break@1.0.2': {}

  '@milkdown/components@7.15.3(@codemirror/language@6.11.3)(@codemirror/state@6.5.2)(@codemirror/view@6.38.1)(typescript@5.8.3)':
    dependencies:
      '@codemirror/language': 6.11.3
      '@codemirror/state': 6.5.2
      '@codemirror/view': 6.38.1
      '@floating-ui/dom': 1.7.0
      '@milkdown/core': 7.15.3
      '@milkdown/ctx': 7.15.3
      '@milkdown/exception': 7.15.3
      '@milkdown/plugin-tooltip': 7.15.3
      '@milkdown/preset-commonmark': 7.15.3
      '@milkdown/preset-gfm': 7.15.3
      '@milkdown/prose': 7.15.3
      '@milkdown/transformer': 7.15.3
      '@milkdown/utils': 7.15.3
      '@types/lodash-es': 4.17.12
      clsx: 2.1.1
      dompurify: 3.2.6
      lodash-es: 4.17.21
      nanoid: 5.1.5
      tslib: 2.8.1
      unist-util-visit: 5.0.0
      vue: 3.5.19(typescript@5.8.3)
    transitivePeerDependencies:
      - supports-color
      - typescript

  '@milkdown/core@7.15.3':
    dependencies:
      '@milkdown/ctx': 7.15.3
      '@milkdown/exception': 7.15.3
      '@milkdown/prose': 7.15.3
      '@milkdown/transformer': 7.15.3
      remark-parse: 11.0.0
      remark-stringify: 11.0.0
      tslib: 2.8.1
      unified: 11.0.5
    transitivePeerDependencies:
      - supports-color

  '@milkdown/crepe@7.15.3(prosemirror-model@1.25.3)(prosemirror-state@1.4.3)(prosemirror-view@1.40.1)(typescript@5.8.3)':
    dependencies:
      '@codemirror/commands': 6.8.1
      '@codemirror/language': 6.11.3
      '@codemirror/language-data': 6.5.1
      '@codemirror/state': 6.5.2
      '@codemirror/theme-one-dark': 6.1.3
      '@codemirror/view': 6.38.1
      '@floating-ui/dom': 1.7.0
      '@milkdown/kit': 7.15.3(@codemirror/language@6.11.3)(@codemirror/state@6.5.2)(@codemirror/view@6.38.1)(typescript@5.8.3)
      '@types/lodash-es': 4.17.12
      clsx: 2.1.1
      codemirror: 6.0.2
      katex: 0.16.22
      lodash-es: 4.17.21
      nanoid: 5.1.5
      prosemirror-virtual-cursor: 0.4.2(prosemirror-model@1.25.3)(prosemirror-state@1.4.3)(prosemirror-view@1.40.1)
      remark-math: 6.0.0
      tslib: 2.8.1
      unist-util-visit: 5.0.0
      vue: 3.5.19(typescript@5.8.3)
    transitivePeerDependencies:
      - prosemirror-model
      - prosemirror-state
      - prosemirror-view
      - supports-color
      - typescript

  '@milkdown/ctx@7.15.3':
    dependencies:
      '@milkdown/exception': 7.15.3
      tslib: 2.8.1

  '@milkdown/exception@7.15.3':
    dependencies:
      tslib: 2.8.1

  '@milkdown/kit@7.15.3(@codemirror/language@6.11.3)(@codemirror/state@6.5.2)(@codemirror/view@6.38.1)(typescript@5.8.3)':
    dependencies:
      '@milkdown/components': 7.15.3(@codemirror/language@6.11.3)(@codemirror/state@6.5.2)(@codemirror/view@6.38.1)(typescript@5.8.3)
      '@milkdown/core': 7.15.3
      '@milkdown/ctx': 7.15.3
      '@milkdown/plugin-block': 7.15.3
      '@milkdown/plugin-clipboard': 7.15.3
      '@milkdown/plugin-cursor': 7.15.3
      '@milkdown/plugin-history': 7.15.3
      '@milkdown/plugin-indent': 7.15.3
      '@milkdown/plugin-listener': 7.15.3
      '@milkdown/plugin-slash': 7.15.3
      '@milkdown/plugin-tooltip': 7.15.3
      '@milkdown/plugin-trailing': 7.15.3
      '@milkdown/plugin-upload': 7.15.3
      '@milkdown/preset-commonmark': 7.15.3
      '@milkdown/preset-gfm': 7.15.3
      '@milkdown/prose': 7.15.3
      '@milkdown/transformer': 7.15.3
      '@milkdown/utils': 7.15.3
      tslib: 2.8.1
    transitivePeerDependencies:
      - '@codemirror/language'
      - '@codemirror/state'
      - '@codemirror/view'
      - supports-color
      - typescript

  '@milkdown/plugin-block@7.15.3':
    dependencies:
      '@floating-ui/dom': 1.7.0
      '@milkdown/core': 7.15.3
      '@milkdown/ctx': 7.15.3
      '@milkdown/exception': 7.15.3
      '@milkdown/prose': 7.15.3
      '@milkdown/utils': 7.15.3
      '@types/lodash-es': 4.17.12
      lodash-es: 4.17.21
      tslib: 2.8.1
    transitivePeerDependencies:
      - supports-color

  '@milkdown/plugin-clipboard@7.15.3':
    dependencies:
      '@milkdown/core': 7.15.3
      '@milkdown/ctx': 7.15.3
      '@milkdown/prose': 7.15.3
      '@milkdown/utils': 7.15.3
      tslib: 2.8.1
    transitivePeerDependencies:
      - supports-color

  '@milkdown/plugin-cursor@7.15.3':
    dependencies:
      '@milkdown/core': 7.15.3
      '@milkdown/ctx': 7.15.3
      '@milkdown/prose': 7.15.3
      '@milkdown/utils': 7.15.3
      tslib: 2.8.1
    transitivePeerDependencies:
      - supports-color

  '@milkdown/plugin-history@7.15.3':
    dependencies:
      '@milkdown/core': 7.15.3
      '@milkdown/ctx': 7.15.3
      '@milkdown/prose': 7.15.3
      '@milkdown/utils': 7.15.3
      tslib: 2.8.1
    transitivePeerDependencies:
      - supports-color

  '@milkdown/plugin-indent@7.15.3':
    dependencies:
      '@milkdown/core': 7.15.3
      '@milkdown/ctx': 7.15.3
      '@milkdown/prose': 7.15.3
      '@milkdown/utils': 7.15.3
      tslib: 2.8.1
    transitivePeerDependencies:
      - supports-color

  '@milkdown/plugin-listener@7.15.3':
    dependencies:
      '@milkdown/core': 7.15.3
      '@milkdown/ctx': 7.15.3
      '@milkdown/prose': 7.15.3
      '@milkdown/utils': 7.15.3
      '@types/lodash-es': 4.17.12
      lodash-es: 4.17.21
      tslib: 2.8.1
    transitivePeerDependencies:
      - supports-color

  '@milkdown/plugin-slash@7.15.3':
    dependencies:
      '@floating-ui/dom': 1.7.0
      '@milkdown/core': 7.15.3
      '@milkdown/ctx': 7.15.3
      '@milkdown/exception': 7.15.3
      '@milkdown/prose': 7.15.3
      '@milkdown/utils': 7.15.3
      '@types/lodash-es': 4.17.12
      lodash-es: 4.17.21
      tslib: 2.8.1
    transitivePeerDependencies:
      - supports-color

  '@milkdown/plugin-tooltip@7.15.3':
    dependencies:
      '@floating-ui/dom': 1.7.0
      '@milkdown/core': 7.15.3
      '@milkdown/ctx': 7.15.3
      '@milkdown/exception': 7.15.3
      '@milkdown/prose': 7.15.3
      '@milkdown/utils': 7.15.3
      '@types/lodash-es': 4.17.12
      lodash-es: 4.17.21
      tslib: 2.8.1
    transitivePeerDependencies:
      - supports-color

  '@milkdown/plugin-trailing@7.15.3':
    dependencies:
      '@milkdown/core': 7.15.3
      '@milkdown/ctx': 7.15.3
      '@milkdown/prose': 7.15.3
      '@milkdown/utils': 7.15.3
      tslib: 2.8.1
    transitivePeerDependencies:
      - supports-color

  '@milkdown/plugin-upload@7.15.3':
    dependencies:
      '@milkdown/core': 7.15.3
      '@milkdown/ctx': 7.15.3
      '@milkdown/exception': 7.15.3
      '@milkdown/prose': 7.15.3
      '@milkdown/utils': 7.15.3
      tslib: 2.8.1
    transitivePeerDependencies:
      - supports-color

  '@milkdown/preset-commonmark@7.15.3':
    dependencies:
      '@milkdown/core': 7.15.3
      '@milkdown/ctx': 7.15.3
      '@milkdown/exception': 7.15.3
      '@milkdown/prose': 7.15.3
      '@milkdown/transformer': 7.15.3
      '@milkdown/utils': 7.15.3
      remark-inline-links: 7.0.0
      tslib: 2.8.1
      unist-util-visit: 5.0.0
      unist-util-visit-parents: 6.0.1
    transitivePeerDependencies:
      - supports-color

  '@milkdown/preset-gfm@7.15.3':
    dependencies:
      '@milkdown/core': 7.15.3
      '@milkdown/ctx': 7.15.3
      '@milkdown/exception': 7.15.3
      '@milkdown/preset-commonmark': 7.15.3
      '@milkdown/prose': 7.15.3
      '@milkdown/transformer': 7.15.3
      '@milkdown/utils': 7.15.3
      prosemirror-safari-ime-span: 1.0.2
      remark-gfm: 4.0.1
      tslib: 2.8.1
    transitivePeerDependencies:
      - supports-color

  '@milkdown/prose@7.15.3':
    dependencies:
      '@milkdown/exception': 7.15.3
      prosemirror-changeset: 2.3.1
      prosemirror-commands: 1.7.1
      prosemirror-dropcursor: 1.8.2
      prosemirror-gapcursor: 1.3.2
      prosemirror-history: 1.4.1
      prosemirror-inputrules: 1.5.0
      prosemirror-keymap: 1.2.3
      prosemirror-model: 1.25.3
      prosemirror-schema-list: 1.5.1
      prosemirror-state: 1.4.3
      prosemirror-tables: 1.7.1
      prosemirror-transform: 1.10.4
      prosemirror-view: 1.40.1
      tslib: 2.8.1

  '@milkdown/transformer@7.15.3':
    dependencies:
      '@milkdown/exception': 7.15.3
      '@milkdown/prose': 7.15.3
      remark: 15.0.1
      remark-parse: 11.0.0
      remark-stringify: 11.0.0
      tslib: 2.8.1
      unified: 11.0.5
    transitivePeerDependencies:
      - supports-color

  '@milkdown/utils@7.15.3':
    dependencies:
      '@milkdown/core': 7.15.3
      '@milkdown/ctx': 7.15.3
      '@milkdown/exception': 7.15.3
      '@milkdown/prose': 7.15.3
      '@milkdown/transformer': 7.15.3
      nanoid: 5.1.5
      tslib: 2.8.1
    transitivePeerDependencies:
      - supports-color

  '@nodelib/fs.scandir@2.1.5':
    dependencies:
      '@nodelib/fs.stat': 2.0.5
      run-parallel: 1.2.0

  '@nodelib/fs.stat@2.0.5': {}

  '@nodelib/fs.walk@1.2.8':
    dependencies:
      '@nodelib/fs.scandir': 2.1.5
      fastq: 1.19.1

  '@parcel/watcher-android-arm64@2.5.1':
    optional: true

  '@parcel/watcher-darwin-arm64@2.5.1':
    optional: true

  '@parcel/watcher-darwin-x64@2.5.1':
    optional: true

  '@parcel/watcher-freebsd-x64@2.5.1':
    optional: true

  '@parcel/watcher-linux-arm-glibc@2.5.1':
    optional: true

  '@parcel/watcher-linux-arm-musl@2.5.1':
    optional: true

  '@parcel/watcher-linux-arm64-glibc@2.5.1':
    optional: true

  '@parcel/watcher-linux-arm64-musl@2.5.1':
    optional: true

  '@parcel/watcher-linux-x64-glibc@2.5.1':
    optional: true

  '@parcel/watcher-linux-x64-musl@2.5.1':
    optional: true

  '@parcel/watcher-win32-arm64@2.5.1':
    optional: true

  '@parcel/watcher-win32-ia32@2.5.1':
    optional: true

  '@parcel/watcher-win32-x64@2.5.1':
    optional: true

  '@parcel/watcher@2.5.1':
    dependencies:
      detect-libc: 1.0.3
      is-glob: 4.0.3
      micromatch: 4.0.8
      node-addon-api: 7.1.1
    optionalDependencies:
      '@parcel/watcher-android-arm64': 2.5.1
      '@parcel/watcher-darwin-arm64': 2.5.1
      '@parcel/watcher-darwin-x64': 2.5.1
      '@parcel/watcher-freebsd-x64': 2.5.1
      '@parcel/watcher-linux-arm-glibc': 2.5.1
      '@parcel/watcher-linux-arm-musl': 2.5.1
      '@parcel/watcher-linux-arm64-glibc': 2.5.1
      '@parcel/watcher-linux-arm64-musl': 2.5.1
      '@parcel/watcher-linux-x64-glibc': 2.5.1
      '@parcel/watcher-linux-x64-musl': 2.5.1
      '@parcel/watcher-win32-arm64': 2.5.1
      '@parcel/watcher-win32-ia32': 2.5.1
      '@parcel/watcher-win32-x64': 2.5.1

  '@pkgr/core@0.2.7': {}

  '@rollup/rollup-android-arm-eabi@4.41.1':
    optional: true

  '@rollup/rollup-android-arm-eabi@4.52.2':
    optional: true

  '@rollup/rollup-android-arm64@4.41.1':
    optional: true

  '@rollup/rollup-android-arm64@4.52.2':
    optional: true

  '@rollup/rollup-darwin-arm64@4.41.1':
    optional: true

  '@rollup/rollup-darwin-arm64@4.52.2':
    optional: true

  '@rollup/rollup-darwin-x64@4.41.1':
    optional: true

  '@rollup/rollup-darwin-x64@4.52.2':
    optional: true

  '@rollup/rollup-freebsd-arm64@4.41.1':
    optional: true

  '@rollup/rollup-freebsd-arm64@4.52.2':
    optional: true

  '@rollup/rollup-freebsd-x64@4.41.1':
    optional: true

  '@rollup/rollup-freebsd-x64@4.52.2':
    optional: true

  '@rollup/rollup-linux-arm-gnueabihf@4.41.1':
    optional: true

  '@rollup/rollup-linux-arm-gnueabihf@4.52.2':
    optional: true

  '@rollup/rollup-linux-arm-musleabihf@4.41.1':
    optional: true

  '@rollup/rollup-linux-arm-musleabihf@4.52.2':
    optional: true

  '@rollup/rollup-linux-arm64-gnu@4.41.1':
    optional: true

  '@rollup/rollup-linux-arm64-gnu@4.52.2':
    optional: true

  '@rollup/rollup-linux-arm64-musl@4.41.1':
    optional: true

  '@rollup/rollup-linux-arm64-musl@4.52.2':
    optional: true

  '@rollup/rollup-linux-loong64-gnu@4.52.2':
    optional: true

  '@rollup/rollup-linux-loongarch64-gnu@4.41.1':
    optional: true

  '@rollup/rollup-linux-powerpc64le-gnu@4.41.1':
    optional: true

  '@rollup/rollup-linux-ppc64-gnu@4.52.2':
    optional: true

  '@rollup/rollup-linux-riscv64-gnu@4.41.1':
    optional: true

  '@rollup/rollup-linux-riscv64-gnu@4.52.2':
    optional: true

  '@rollup/rollup-linux-riscv64-musl@4.41.1':
    optional: true

  '@rollup/rollup-linux-riscv64-musl@4.52.2':
    optional: true

  '@rollup/rollup-linux-s390x-gnu@4.41.1':
    optional: true

  '@rollup/rollup-linux-s390x-gnu@4.52.2':
    optional: true

  '@rollup/rollup-linux-x64-gnu@4.41.1':
    optional: true

  '@rollup/rollup-linux-x64-gnu@4.52.2':
    optional: true

  '@rollup/rollup-linux-x64-musl@4.41.1':
    optional: true

  '@rollup/rollup-linux-x64-musl@4.52.2':
    optional: true

  '@rollup/rollup-openharmony-arm64@4.52.2':
    optional: true

  '@rollup/rollup-win32-arm64-msvc@4.41.1':
    optional: true

  '@rollup/rollup-win32-arm64-msvc@4.52.2':
    optional: true

  '@rollup/rollup-win32-ia32-msvc@4.41.1':
    optional: true

  '@rollup/rollup-win32-ia32-msvc@4.52.2':
<<<<<<< HEAD
    optional: true

  '@rollup/rollup-win32-x64-gnu@4.52.2':
    optional: true

  '@rollup/rollup-win32-x64-msvc@4.41.1':
    optional: true

  '@rollup/rollup-win32-x64-msvc@4.52.2':
    optional: true

  '@tailwindcss/cli@4.1.13':
    dependencies:
      '@parcel/watcher': 2.5.1
      '@tailwindcss/node': 4.1.13
      '@tailwindcss/oxide': 4.1.13
      enhanced-resolve: 5.18.3
      mri: 1.2.0
      picocolors: 1.1.1
      tailwindcss: 4.1.13

  '@tailwindcss/node@4.1.13':
    dependencies:
      '@jridgewell/remapping': 2.3.5
      enhanced-resolve: 5.18.3
      jiti: 2.6.0
      lightningcss: 1.30.1
      magic-string: 0.30.19
      source-map-js: 1.2.1
      tailwindcss: 4.1.13

  '@tailwindcss/oxide-android-arm64@4.1.13':
    optional: true

  '@tailwindcss/oxide-darwin-arm64@4.1.13':
    optional: true

  '@tailwindcss/oxide-darwin-x64@4.1.13':
    optional: true

  '@tailwindcss/oxide-freebsd-x64@4.1.13':
    optional: true

  '@tailwindcss/oxide-linux-arm-gnueabihf@4.1.13':
    optional: true

  '@tailwindcss/oxide-linux-arm64-gnu@4.1.13':
    optional: true

  '@tailwindcss/oxide-linux-arm64-musl@4.1.13':
    optional: true

  '@tailwindcss/oxide-linux-x64-gnu@4.1.13':
    optional: true

  '@tailwindcss/oxide-linux-x64-musl@4.1.13':
    optional: true

  '@tailwindcss/oxide-wasm32-wasi@4.1.13':
    optional: true

  '@tailwindcss/oxide-win32-arm64-msvc@4.1.13':
    optional: true

  '@tailwindcss/oxide-win32-x64-msvc@4.1.13':
    optional: true

  '@tailwindcss/oxide@4.1.13':
    dependencies:
      detect-libc: 2.1.1
      tar: 7.5.1
    optionalDependencies:
      '@tailwindcss/oxide-android-arm64': 4.1.13
      '@tailwindcss/oxide-darwin-arm64': 4.1.13
      '@tailwindcss/oxide-darwin-x64': 4.1.13
      '@tailwindcss/oxide-freebsd-x64': 4.1.13
      '@tailwindcss/oxide-linux-arm-gnueabihf': 4.1.13
      '@tailwindcss/oxide-linux-arm64-gnu': 4.1.13
      '@tailwindcss/oxide-linux-arm64-musl': 4.1.13
      '@tailwindcss/oxide-linux-x64-gnu': 4.1.13
      '@tailwindcss/oxide-linux-x64-musl': 4.1.13
      '@tailwindcss/oxide-wasm32-wasi': 4.1.13
      '@tailwindcss/oxide-win32-arm64-msvc': 4.1.13
      '@tailwindcss/oxide-win32-x64-msvc': 4.1.13

  '@tailwindcss/vite@4.1.13(vite@7.1.7(@types/node@22.15.18)(jiti@2.6.0)(lightningcss@1.30.1)(tsx@4.20.3)(yaml@2.8.1))':
    dependencies:
      '@tailwindcss/node': 4.1.13
      '@tailwindcss/oxide': 4.1.13
      tailwindcss: 4.1.13
      vite: 7.1.7(@types/node@22.15.18)(jiti@2.6.0)(lightningcss@1.30.1)(tsx@4.20.3)(yaml@2.8.1)

  '@tempots/dom@29.0.3': {}
=======
    optional: true

  '@rollup/rollup-win32-x64-gnu@4.52.2':
    optional: true
>>>>>>> b6a203cf

  '@rollup/rollup-win32-x64-msvc@4.41.1':
    optional: true

  '@rollup/rollup-win32-x64-msvc@4.52.2':
    optional: true

  '@tempots/dom@30.1.0': {}

  '@tempots/std@0.24.0': {}

  '@tempots/ui@9.0.0(@tempots/dom@30.1.0)(@tempots/std@0.24.0)':
    dependencies:
      '@floating-ui/dom': 1.7.0
      '@tempots/dom': 30.1.0
      '@tempots/std': 0.24.0

  '@testing-library/dom@10.4.0':
    dependencies:
      '@babel/code-frame': 7.27.1
      '@babel/runtime': 7.27.4
      '@types/aria-query': 5.0.4
      aria-query: 5.3.0
      chalk: 4.1.2
      dom-accessibility-api: 0.5.16
      lz-string: 1.5.0
      pretty-format: 27.5.1

  '@types/aria-query@5.0.4': {}

  '@types/debug@4.1.12':
    dependencies:
      '@types/ms': 2.1.0

  '@types/estree@1.0.7': {}

  '@types/estree@1.0.8': {}

  '@types/fs-extra@11.0.4':
    dependencies:
      '@types/jsonfile': 6.1.4
      '@types/node': 22.15.18

  '@types/hast@3.0.4':
    dependencies:
      '@types/unist': 3.0.3

  '@types/jsdom@21.1.7':
    dependencies:
      '@types/node': 22.15.18
      '@types/tough-cookie': 4.0.5
      parse5: 7.3.0

  '@types/json-schema@7.0.15': {}

  '@types/jsonfile@6.1.4':
    dependencies:
      '@types/node': 22.15.18

  '@types/katex@0.16.7': {}

  '@types/lodash-es@4.17.12':
    dependencies:
      '@types/lodash': 4.17.20

  '@types/lodash@4.17.20': {}

  '@types/mdast@4.0.4':
    dependencies:
      '@types/unist': 3.0.3

  '@types/ms@2.1.0': {}

  '@types/node@22.15.18':
    dependencies:
      undici-types: 6.21.0

  '@types/tough-cookie@4.0.5': {}

  '@types/trusted-types@1.0.6': {}

  '@types/trusted-types@2.0.7':
    optional: true

  '@types/unist@3.0.3': {}

  '@typescript-eslint/eslint-plugin@8.32.1(@typescript-eslint/parser@8.32.1(eslint@9.27.0(jiti@2.6.0))(typescript@5.8.3))(eslint@9.27.0(jiti@2.6.0))(typescript@5.8.3)':
    dependencies:
      '@eslint-community/regexpp': 4.12.1
      '@typescript-eslint/parser': 8.32.1(eslint@9.27.0(jiti@2.6.0))(typescript@5.8.3)
      '@typescript-eslint/scope-manager': 8.32.1
      '@typescript-eslint/type-utils': 8.32.1(eslint@9.27.0(jiti@2.6.0))(typescript@5.8.3)
      '@typescript-eslint/utils': 8.32.1(eslint@9.27.0(jiti@2.6.0))(typescript@5.8.3)
      '@typescript-eslint/visitor-keys': 8.32.1
      eslint: 9.27.0(jiti@2.6.0)
      graphemer: 1.4.0
      ignore: 7.0.5
      natural-compare: 1.4.0
      ts-api-utils: 2.1.0(typescript@5.8.3)
      typescript: 5.8.3
    transitivePeerDependencies:
      - supports-color

  '@typescript-eslint/parser@8.32.1(eslint@9.27.0(jiti@2.6.0))(typescript@5.8.3)':
    dependencies:
      '@typescript-eslint/scope-manager': 8.32.1
      '@typescript-eslint/types': 8.32.1
      '@typescript-eslint/typescript-estree': 8.32.1(typescript@5.8.3)
      '@typescript-eslint/visitor-keys': 8.32.1
      debug: 4.4.1
      eslint: 9.27.0(jiti@2.6.0)
      typescript: 5.8.3
    transitivePeerDependencies:
      - supports-color

  '@typescript-eslint/scope-manager@8.32.1':
    dependencies:
      '@typescript-eslint/types': 8.32.1
      '@typescript-eslint/visitor-keys': 8.32.1

  '@typescript-eslint/type-utils@8.32.1(eslint@9.27.0(jiti@2.6.0))(typescript@5.8.3)':
    dependencies:
      '@typescript-eslint/typescript-estree': 8.32.1(typescript@5.8.3)
      '@typescript-eslint/utils': 8.32.1(eslint@9.27.0(jiti@2.6.0))(typescript@5.8.3)
      debug: 4.4.1
      eslint: 9.27.0(jiti@2.6.0)
      ts-api-utils: 2.1.0(typescript@5.8.3)
      typescript: 5.8.3
    transitivePeerDependencies:
      - supports-color

  '@typescript-eslint/types@8.32.1': {}

  '@typescript-eslint/typescript-estree@8.32.1(typescript@5.8.3)':
    dependencies:
      '@typescript-eslint/types': 8.32.1
      '@typescript-eslint/visitor-keys': 8.32.1
      debug: 4.4.1
      fast-glob: 3.3.3
      is-glob: 4.0.3
      minimatch: 9.0.5
      semver: 7.7.2
      ts-api-utils: 2.1.0(typescript@5.8.3)
      typescript: 5.8.3
    transitivePeerDependencies:
      - supports-color

  '@typescript-eslint/utils@8.32.1(eslint@9.27.0(jiti@2.6.0))(typescript@5.8.3)':
    dependencies:
      '@eslint-community/eslint-utils': 4.7.0(eslint@9.27.0(jiti@2.6.0))
      '@typescript-eslint/scope-manager': 8.32.1
      '@typescript-eslint/types': 8.32.1
      '@typescript-eslint/typescript-estree': 8.32.1(typescript@5.8.3)
      eslint: 9.27.0(jiti@2.6.0)
      typescript: 5.8.3
    transitivePeerDependencies:
      - supports-color

  '@typescript-eslint/visitor-keys@8.32.1':
    dependencies:
      '@typescript-eslint/types': 8.32.1
      eslint-visitor-keys: 4.2.0

  '@vitest/expect@3.1.3':
    dependencies:
      '@vitest/spy': 3.1.3
      '@vitest/utils': 3.1.3
      chai: 5.2.0
      tinyrainbow: 2.0.0

  '@vitest/mocker@3.1.3(vite@6.3.5(@types/node@22.15.18)(jiti@2.6.0)(lightningcss@1.30.1)(tsx@4.20.3)(yaml@2.8.1))':
    dependencies:
      '@vitest/spy': 3.1.3
      estree-walker: 3.0.3
      magic-string: 0.30.17
    optionalDependencies:
      vite: 6.3.5(@types/node@22.15.18)(jiti@2.6.0)(lightningcss@1.30.1)(tsx@4.20.3)(yaml@2.8.1)

  '@vitest/pretty-format@3.1.3':
    dependencies:
      tinyrainbow: 2.0.0

  '@vitest/pretty-format@3.1.4':
    dependencies:
      tinyrainbow: 2.0.0

  '@vitest/runner@3.1.3':
    dependencies:
      '@vitest/utils': 3.1.3
      pathe: 2.0.3

  '@vitest/snapshot@3.1.3':
    dependencies:
      '@vitest/pretty-format': 3.1.3
      magic-string: 0.30.17
      pathe: 2.0.3

  '@vitest/spy@3.1.3':
    dependencies:
      tinyspy: 3.0.2

  '@vitest/utils@3.1.3':
    dependencies:
      '@vitest/pretty-format': 3.1.3
      loupe: 3.1.3
      tinyrainbow: 2.0.0

  '@vue/compiler-core@3.5.19':
    dependencies:
      '@babel/parser': 7.28.3
      '@vue/shared': 3.5.19
      entities: 4.5.0
      estree-walker: 2.0.2
      source-map-js: 1.2.1

  '@vue/compiler-dom@3.5.19':
    dependencies:
      '@vue/compiler-core': 3.5.19
      '@vue/shared': 3.5.19

  '@vue/compiler-sfc@3.5.19':
    dependencies:
      '@babel/parser': 7.28.3
      '@vue/compiler-core': 3.5.19
      '@vue/compiler-dom': 3.5.19
      '@vue/compiler-ssr': 3.5.19
      '@vue/shared': 3.5.19
      estree-walker: 2.0.2
      magic-string: 0.30.19
      postcss: 8.5.6
      source-map-js: 1.2.1

  '@vue/compiler-ssr@3.5.19':
    dependencies:
      '@vue/compiler-dom': 3.5.19
      '@vue/shared': 3.5.19

  '@vue/reactivity@3.5.19':
    dependencies:
      '@vue/shared': 3.5.19

  '@vue/runtime-core@3.5.19':
    dependencies:
      '@vue/reactivity': 3.5.19
      '@vue/shared': 3.5.19

  '@vue/runtime-dom@3.5.19':
    dependencies:
      '@vue/reactivity': 3.5.19
      '@vue/runtime-core': 3.5.19
      '@vue/shared': 3.5.19
      csstype: 3.1.3

  '@vue/server-renderer@3.5.19(vue@3.5.19(typescript@5.8.3))':
    dependencies:
      '@vue/compiler-ssr': 3.5.19
      '@vue/shared': 3.5.19
      vue: 3.5.19(typescript@5.8.3)

  '@vue/shared@3.5.19': {}

  '@zeit/schemas@2.36.0': {}

  accepts@1.3.8:
    dependencies:
      mime-types: 2.1.35
      negotiator: 0.6.3

  acorn-jsx@5.3.2(acorn@8.14.1):
    dependencies:
      acorn: 8.14.1

  acorn@8.14.1: {}

  agent-base@7.1.3: {}

  ajv-formats@3.0.1(ajv@8.17.1):
    optionalDependencies:
      ajv: 8.17.1

  ajv@6.12.6:
    dependencies:
      fast-deep-equal: 3.1.3
      fast-json-stable-stringify: 2.1.0
      json-schema-traverse: 0.4.1
      uri-js: 4.4.1

  ajv@8.12.0:
    dependencies:
      fast-deep-equal: 3.1.3
      json-schema-traverse: 1.0.0
      require-from-string: 2.0.2
      uri-js: 4.4.1

  ajv@8.17.1:
    dependencies:
      fast-deep-equal: 3.1.3
      fast-uri: 3.0.6
      json-schema-traverse: 1.0.0
      require-from-string: 2.0.2

  ansi-align@3.0.1:
    dependencies:
      string-width: 4.2.3

  ansi-regex@5.0.1: {}

  ansi-regex@6.1.0: {}

  ansi-styles@4.3.0:
    dependencies:
      color-convert: 2.0.1

  ansi-styles@5.2.0: {}

  ansi-styles@6.2.1: {}

  arch@2.2.0: {}

  arg@5.0.2: {}

  argparse@2.0.1: {}

  aria-query@5.3.0:
    dependencies:
      dequal: 2.0.3

  assertion-error@2.0.1: {}

  bail@2.0.2: {}

  balanced-match@1.0.2: {}

  boolbase@1.0.0: {}

  boxen@7.0.0:
    dependencies:
      ansi-align: 3.0.1
      camelcase: 7.0.1
      chalk: 5.0.1
      cli-boxes: 3.0.0
      string-width: 5.1.2
      type-fest: 2.19.0
      widest-line: 4.0.1
      wrap-ansi: 8.1.0

  brace-expansion@1.1.11:
    dependencies:
      balanced-match: 1.0.2
      concat-map: 0.0.1

  brace-expansion@2.0.1:
    dependencies:
      balanced-match: 1.0.2

  braces@3.0.3:
    dependencies:
      fill-range: 7.1.1

  bytes@3.0.0: {}

  cac@6.7.14: {}

  callsites@3.1.0: {}

  camelcase@7.0.1: {}

  ccount@2.0.1: {}

  chai@5.2.0:
    dependencies:
      assertion-error: 2.0.1
      check-error: 2.1.1
      deep-eql: 5.0.2
      loupe: 3.1.3
      pathval: 2.0.0

  chalk-template@0.4.0:
    dependencies:
      chalk: 4.1.2

  chalk@4.1.2:
    dependencies:
      ansi-styles: 4.3.0
      supports-color: 7.2.0

  chalk@5.0.1: {}

  character-entities@2.0.2: {}

  check-error@2.1.1: {}

  cheerio-select@2.1.0:
    dependencies:
      boolbase: 1.0.0
      css-select: 5.1.0
      css-what: 6.1.0
      domelementtype: 2.3.0
      domhandler: 5.0.3
      domutils: 3.2.2

  cheerio@1.1.0:
    dependencies:
      cheerio-select: 2.1.0
      dom-serializer: 2.0.0
      domhandler: 5.0.3
      domutils: 3.2.2
      encoding-sniffer: 0.2.0
      htmlparser2: 10.0.0
      parse5: 7.3.0
      parse5-htmlparser2-tree-adapter: 7.1.0
      parse5-parser-stream: 7.1.2
      undici: 7.10.0
      whatwg-mimetype: 4.0.0

  chownr@3.0.0: {}

  cli-boxes@3.0.0: {}

  clipboardy@3.0.0:
    dependencies:
      arch: 2.2.0
      execa: 5.1.1
      is-wsl: 2.2.0

  clsx@2.1.1: {}

  codemirror@6.0.2:
    dependencies:
      '@codemirror/autocomplete': 6.18.6
      '@codemirror/commands': 6.8.1
      '@codemirror/language': 6.11.3
      '@codemirror/lint': 6.8.5
      '@codemirror/search': 6.5.11
      '@codemirror/state': 6.5.2
      '@codemirror/view': 6.38.1

  color-convert@2.0.1:
    dependencies:
      color-name: 1.1.4

  color-name@1.1.4: {}

  commander@8.3.0: {}

  compressible@2.0.18:
    dependencies:
      mime-db: 1.52.0

  compression@1.7.4:
    dependencies:
      accepts: 1.3.8
      bytes: 3.0.0
      compressible: 2.0.18
      debug: 2.6.9
      on-headers: 1.0.2
      safe-buffer: 5.1.2
      vary: 1.1.2
    transitivePeerDependencies:
      - supports-color

  concat-map@0.0.1: {}

  content-disposition@0.5.2: {}

  crelt@1.0.6: {}

  cross-spawn@7.0.6:
    dependencies:
      path-key: 3.1.1
      shebang-command: 2.0.0
      which: 2.0.2

  css-select@5.1.0:
    dependencies:
      boolbase: 1.0.0
      css-what: 6.1.0
      domhandler: 5.0.3
      domutils: 3.2.2
      nth-check: 2.1.1

  css-what@6.1.0: {}

  cssstyle@4.3.1:
    dependencies:
      '@asamuzakjp/css-color': 3.2.0
      rrweb-cssom: 0.8.0

  csstype@3.1.3: {}

  data-urls@5.0.0:
    dependencies:
      whatwg-mimetype: 4.0.0
      whatwg-url: 14.2.0

  debug@2.6.9:
    dependencies:
      ms: 2.0.0

  debug@4.4.1:
    dependencies:
      ms: 2.1.3

  decimal.js@10.5.0: {}

  decode-named-character-reference@1.2.0:
    dependencies:
      character-entities: 2.0.2

  deep-eql@5.0.2: {}

  deep-extend@0.6.0: {}

  deep-is@0.1.4: {}

  dequal@2.0.3: {}

  detect-libc@1.0.3: {}

  detect-libc@2.1.1: {}

  devlop@1.1.0:
    dependencies:
      dequal: 2.0.3

  dom-accessibility-api@0.5.16: {}

  dom-serializer@2.0.0:
    dependencies:
      domelementtype: 2.3.0
      domhandler: 5.0.3
      entities: 4.5.0

  domelementtype@2.3.0: {}

  domhandler@5.0.3:
    dependencies:
      domelementtype: 2.3.0

  dompurify@3.2.6:
    optionalDependencies:
      '@types/trusted-types': 2.0.7

  domutils@3.2.2:
    dependencies:
      dom-serializer: 2.0.0
      domelementtype: 2.3.0
      domhandler: 5.0.3

  eastasianwidth@0.2.0: {}

  emoji-regex@8.0.0: {}

  emoji-regex@9.2.2: {}

  encoding-sniffer@0.2.0:
    dependencies:
      iconv-lite: 0.6.3
      whatwg-encoding: 3.1.1

  enhanced-resolve@5.18.3:
    dependencies:
      graceful-fs: 4.2.11
      tapable: 2.2.3

  entities@4.5.0: {}

  entities@6.0.1: {}

  es-module-lexer@1.7.0: {}

  esbuild@0.25.5:
    optionalDependencies:
      '@esbuild/aix-ppc64': 0.25.5
      '@esbuild/android-arm': 0.25.5
      '@esbuild/android-arm64': 0.25.5
      '@esbuild/android-x64': 0.25.5
      '@esbuild/darwin-arm64': 0.25.5
      '@esbuild/darwin-x64': 0.25.5
      '@esbuild/freebsd-arm64': 0.25.5
      '@esbuild/freebsd-x64': 0.25.5
      '@esbuild/linux-arm': 0.25.5
      '@esbuild/linux-arm64': 0.25.5
      '@esbuild/linux-ia32': 0.25.5
      '@esbuild/linux-loong64': 0.25.5
      '@esbuild/linux-mips64el': 0.25.5
      '@esbuild/linux-ppc64': 0.25.5
      '@esbuild/linux-riscv64': 0.25.5
      '@esbuild/linux-s390x': 0.25.5
      '@esbuild/linux-x64': 0.25.5
      '@esbuild/netbsd-arm64': 0.25.5
      '@esbuild/netbsd-x64': 0.25.5
      '@esbuild/openbsd-arm64': 0.25.5
      '@esbuild/openbsd-x64': 0.25.5
      '@esbuild/sunos-x64': 0.25.5
      '@esbuild/win32-arm64': 0.25.5
      '@esbuild/win32-ia32': 0.25.5
      '@esbuild/win32-x64': 0.25.5

  escape-string-regexp@4.0.0: {}

  escape-string-regexp@5.0.0: {}

  eslint-config-prettier@10.1.5(eslint@9.27.0(jiti@2.6.0)):
    dependencies:
      eslint: 9.27.0(jiti@2.6.0)

  eslint-plugin-prettier@5.4.0(eslint-config-prettier@10.1.5(eslint@9.27.0(jiti@2.6.0)))(eslint@9.27.0(jiti@2.6.0))(prettier@3.5.3):
    dependencies:
      eslint: 9.27.0(jiti@2.6.0)
      prettier: 3.5.3
      prettier-linter-helpers: 1.0.0
      synckit: 0.11.8
    optionalDependencies:
      eslint-config-prettier: 10.1.5(eslint@9.27.0(jiti@2.6.0))

  eslint-scope@8.3.0:
    dependencies:
      esrecurse: 4.3.0
      estraverse: 5.3.0

  eslint-visitor-keys@3.4.3: {}

  eslint-visitor-keys@4.2.0: {}

  eslint@9.27.0(jiti@2.6.0):
    dependencies:
      '@eslint-community/eslint-utils': 4.7.0(eslint@9.27.0(jiti@2.6.0))
      '@eslint-community/regexpp': 4.12.1
      '@eslint/config-array': 0.20.0
      '@eslint/config-helpers': 0.2.2
      '@eslint/core': 0.14.0
      '@eslint/eslintrc': 3.3.1
      '@eslint/js': 9.27.0
      '@eslint/plugin-kit': 0.3.1
      '@humanfs/node': 0.16.6
      '@humanwhocodes/module-importer': 1.0.1
      '@humanwhocodes/retry': 0.4.3
      '@types/estree': 1.0.7
      '@types/json-schema': 7.0.15
      ajv: 6.12.6
      chalk: 4.1.2
      cross-spawn: 7.0.6
      debug: 4.4.1
      escape-string-regexp: 4.0.0
      eslint-scope: 8.3.0
      eslint-visitor-keys: 4.2.0
      espree: 10.3.0
      esquery: 1.6.0
      esutils: 2.0.3
      fast-deep-equal: 3.1.3
      file-entry-cache: 8.0.0
      find-up: 5.0.0
      glob-parent: 6.0.2
      ignore: 5.3.2
      imurmurhash: 0.1.4
      is-glob: 4.0.3
      json-stable-stringify-without-jsonify: 1.0.1
      lodash.merge: 4.6.2
      minimatch: 3.1.2
      natural-compare: 1.4.0
      optionator: 0.9.4
    optionalDependencies:
      jiti: 2.6.0
    transitivePeerDependencies:
      - supports-color

  espree@10.3.0:
    dependencies:
      acorn: 8.14.1
      acorn-jsx: 5.3.2(acorn@8.14.1)
      eslint-visitor-keys: 4.2.0

  esquery@1.6.0:
    dependencies:
      estraverse: 5.3.0

  esrecurse@4.3.0:
    dependencies:
      estraverse: 5.3.0

  estraverse@5.3.0: {}

  estree-walker@2.0.2: {}

  estree-walker@3.0.3:
    dependencies:
      '@types/estree': 1.0.7

  esutils@2.0.3: {}

  execa@5.1.1:
    dependencies:
      cross-spawn: 7.0.6
      get-stream: 6.0.1
      human-signals: 2.1.0
      is-stream: 2.0.1
      merge-stream: 2.0.0
      npm-run-path: 4.0.1
      onetime: 5.1.2
      signal-exit: 3.0.7
      strip-final-newline: 2.0.0

  expect-type@1.2.1: {}

  extend@3.0.2: {}

  fast-deep-equal@3.1.3: {}

  fast-diff@1.3.0: {}

  fast-glob@3.3.3:
    dependencies:
      '@nodelib/fs.stat': 2.0.5
      '@nodelib/fs.walk': 1.2.8
      glob-parent: 5.1.2
      merge2: 1.4.1
      micromatch: 4.0.8

  fast-json-stable-stringify@2.1.0: {}

  fast-levenshtein@2.0.6: {}

  fast-uri@3.0.6: {}

  fastq@1.19.1:
    dependencies:
      reusify: 1.1.0

  fdir@6.4.5(picomatch@4.0.2):
    optionalDependencies:
      picomatch: 4.0.2

  fdir@6.5.0(picomatch@4.0.3):
    optionalDependencies:
      picomatch: 4.0.3

  file-entry-cache@8.0.0:
    dependencies:
      flat-cache: 4.0.1

  fill-range@7.1.1:
    dependencies:
      to-regex-range: 5.0.1

  find-up@5.0.0:
    dependencies:
      locate-path: 6.0.0
      path-exists: 4.0.0

  flat-cache@4.0.1:
    dependencies:
      flatted: 3.3.3
      keyv: 4.5.4

  flatted@3.3.3: {}

  fs-extra@11.3.0:
    dependencies:
      graceful-fs: 4.2.11
      jsonfile: 6.1.0
      universalify: 2.0.1

  fsevents@2.3.3:
    optional: true

  get-stream@6.0.1: {}

  get-tsconfig@4.10.1:
    dependencies:
      resolve-pkg-maps: 1.0.0

  glob-parent@5.1.2:
    dependencies:
      is-glob: 4.0.3

  glob-parent@6.0.2:
    dependencies:
      is-glob: 4.0.3

  globals@14.0.0: {}

  graceful-fs@4.2.11: {}

  graphemer@1.4.0: {}

  has-flag@4.0.0: {}

  html-encoding-sniffer@4.0.0:
    dependencies:
      whatwg-encoding: 3.1.1

  htmlparser2@10.0.0:
    dependencies:
      domelementtype: 2.3.0
      domhandler: 5.0.3
      domutils: 3.2.2
      entities: 6.0.1

  http-proxy-agent@7.0.2:
    dependencies:
      agent-base: 7.1.3
      debug: 4.4.1
    transitivePeerDependencies:
      - supports-color

  https-proxy-agent@7.0.6:
    dependencies:
      agent-base: 7.1.3
      debug: 4.4.1
    transitivePeerDependencies:
      - supports-color

  human-signals@2.1.0: {}

  iconv-lite@0.6.3:
    dependencies:
      safer-buffer: 2.1.2

  ignore@5.3.2: {}

  ignore@7.0.5: {}

  import-fresh@3.3.1:
    dependencies:
      parent-module: 1.0.1
      resolve-from: 4.0.0

  imurmurhash@0.1.4: {}

  ini@1.3.8: {}

  is-docker@2.2.1: {}

  is-extglob@2.1.1: {}

  is-fullwidth-code-point@3.0.0: {}

  is-glob@4.0.3:
    dependencies:
      is-extglob: 2.1.1

  is-number@7.0.0: {}

  is-plain-obj@4.1.0: {}

  is-port-reachable@4.0.0: {}

  is-potential-custom-element-name@1.0.1: {}

  is-stream@2.0.1: {}

  is-wsl@2.2.0:
    dependencies:
      is-docker: 2.2.1

  isexe@2.0.0: {}

  jiti@2.6.0: {}

  js-tokens@4.0.0: {}

  js-yaml@4.1.0:
    dependencies:
      argparse: 2.0.1

  jsbi@4.3.2: {}

  jsdom@26.1.0:
    dependencies:
      cssstyle: 4.3.1
      data-urls: 5.0.0
      decimal.js: 10.5.0
      html-encoding-sniffer: 4.0.0
      http-proxy-agent: 7.0.2
      https-proxy-agent: 7.0.6
      is-potential-custom-element-name: 1.0.1
      nwsapi: 2.2.20
      parse5: 7.3.0
      rrweb-cssom: 0.8.0
      saxes: 6.0.0
      symbol-tree: 3.2.4
      tough-cookie: 5.1.2
      w3c-xmlserializer: 5.0.0
      webidl-conversions: 7.0.0
      whatwg-encoding: 3.1.1
      whatwg-mimetype: 4.0.0
      whatwg-url: 14.2.0
      ws: 8.18.2
      xml-name-validator: 5.0.0
    transitivePeerDependencies:
      - bufferutil
      - supports-color
      - utf-8-validate

  json-buffer@3.0.1: {}

  json-schema-traverse@0.4.1: {}

  json-schema-traverse@1.0.0: {}

  json-stable-stringify-without-jsonify@1.0.1: {}

  jsonfile@6.1.0:
    dependencies:
      universalify: 2.0.1
    optionalDependencies:
      graceful-fs: 4.2.11

  katex@0.16.22:
    dependencies:
      commander: 8.3.0

  keyv@4.5.4:
    dependencies:
      json-buffer: 3.0.1

  levn@0.4.1:
    dependencies:
      prelude-ls: 1.2.1
      type-check: 0.4.0

  lightningcss-darwin-arm64@1.30.1:
    optional: true

  lightningcss-darwin-x64@1.30.1:
    optional: true

  lightningcss-freebsd-x64@1.30.1:
    optional: true

  lightningcss-linux-arm-gnueabihf@1.30.1:
    optional: true

  lightningcss-linux-arm64-gnu@1.30.1:
    optional: true

  lightningcss-linux-arm64-musl@1.30.1:
    optional: true

  lightningcss-linux-x64-gnu@1.30.1:
    optional: true

  lightningcss-linux-x64-musl@1.30.1:
    optional: true

  lightningcss-win32-arm64-msvc@1.30.1:
    optional: true

  lightningcss-win32-x64-msvc@1.30.1:
    optional: true

  lightningcss@1.30.1:
    dependencies:
      detect-libc: 2.1.1
    optionalDependencies:
      lightningcss-darwin-arm64: 1.30.1
      lightningcss-darwin-x64: 1.30.1
      lightningcss-freebsd-x64: 1.30.1
      lightningcss-linux-arm-gnueabihf: 1.30.1
      lightningcss-linux-arm64-gnu: 1.30.1
      lightningcss-linux-arm64-musl: 1.30.1
      lightningcss-linux-x64-gnu: 1.30.1
      lightningcss-linux-x64-musl: 1.30.1
      lightningcss-win32-arm64-msvc: 1.30.1
      lightningcss-win32-x64-msvc: 1.30.1

  locate-path@6.0.0:
    dependencies:
      p-locate: 5.0.0

  lodash-es@4.17.21: {}

  lodash.merge@4.6.2: {}

  longest-streak@3.1.0: {}

  loupe@3.1.3: {}

  lru-cache@10.4.3: {}

  lz-string@1.5.0: {}

  magic-string@0.30.17:
    dependencies:
      '@jridgewell/sourcemap-codec': 1.5.0

  magic-string@0.30.19:
    dependencies:
      '@jridgewell/sourcemap-codec': 1.5.5

  markdown-table@3.0.4: {}

  mdast-util-definitions@6.0.0:
    dependencies:
      '@types/mdast': 4.0.4
      '@types/unist': 3.0.3
      unist-util-visit: 5.0.0

  mdast-util-find-and-replace@3.0.2:
    dependencies:
      '@types/mdast': 4.0.4
      escape-string-regexp: 5.0.0
      unist-util-is: 6.0.0
      unist-util-visit-parents: 6.0.1

  mdast-util-from-markdown@2.0.2:
    dependencies:
      '@types/mdast': 4.0.4
      '@types/unist': 3.0.3
      decode-named-character-reference: 1.2.0
      devlop: 1.1.0
      mdast-util-to-string: 4.0.0
      micromark: 4.0.2
      micromark-util-decode-numeric-character-reference: 2.0.2
      micromark-util-decode-string: 2.0.1
      micromark-util-normalize-identifier: 2.0.1
      micromark-util-symbol: 2.0.1
      micromark-util-types: 2.0.2
      unist-util-stringify-position: 4.0.0
    transitivePeerDependencies:
      - supports-color

  mdast-util-gfm-autolink-literal@2.0.1:
    dependencies:
      '@types/mdast': 4.0.4
      ccount: 2.0.1
      devlop: 1.1.0
      mdast-util-find-and-replace: 3.0.2
      micromark-util-character: 2.1.1

  mdast-util-gfm-footnote@2.1.0:
    dependencies:
      '@types/mdast': 4.0.4
      devlop: 1.1.0
      mdast-util-from-markdown: 2.0.2
      mdast-util-to-markdown: 2.1.2
      micromark-util-normalize-identifier: 2.0.1
    transitivePeerDependencies:
      - supports-color

  mdast-util-gfm-strikethrough@2.0.0:
    dependencies:
      '@types/mdast': 4.0.4
      mdast-util-from-markdown: 2.0.2
      mdast-util-to-markdown: 2.1.2
    transitivePeerDependencies:
      - supports-color

  mdast-util-gfm-table@2.0.0:
    dependencies:
      '@types/mdast': 4.0.4
      devlop: 1.1.0
      markdown-table: 3.0.4
      mdast-util-from-markdown: 2.0.2
      mdast-util-to-markdown: 2.1.2
    transitivePeerDependencies:
      - supports-color

  mdast-util-gfm-task-list-item@2.0.0:
    dependencies:
      '@types/mdast': 4.0.4
      devlop: 1.1.0
      mdast-util-from-markdown: 2.0.2
      mdast-util-to-markdown: 2.1.2
    transitivePeerDependencies:
      - supports-color

  mdast-util-gfm@3.1.0:
    dependencies:
      mdast-util-from-markdown: 2.0.2
      mdast-util-gfm-autolink-literal: 2.0.1
      mdast-util-gfm-footnote: 2.1.0
      mdast-util-gfm-strikethrough: 2.0.0
      mdast-util-gfm-table: 2.0.0
      mdast-util-gfm-task-list-item: 2.0.0
      mdast-util-to-markdown: 2.1.2
    transitivePeerDependencies:
      - supports-color

  mdast-util-math@3.0.0:
    dependencies:
      '@types/hast': 3.0.4
      '@types/mdast': 4.0.4
      devlop: 1.1.0
      longest-streak: 3.1.0
      mdast-util-from-markdown: 2.0.2
      mdast-util-to-markdown: 2.1.2
      unist-util-remove-position: 5.0.0
    transitivePeerDependencies:
      - supports-color

  mdast-util-phrasing@4.1.0:
    dependencies:
      '@types/mdast': 4.0.4
      unist-util-is: 6.0.0

  mdast-util-to-markdown@2.1.2:
    dependencies:
      '@types/mdast': 4.0.4
      '@types/unist': 3.0.3
      longest-streak: 3.1.0
      mdast-util-phrasing: 4.1.0
      mdast-util-to-string: 4.0.0
      micromark-util-classify-character: 2.0.1
      micromark-util-decode-string: 2.0.1
      unist-util-visit: 5.0.0
      zwitch: 2.0.4

  mdast-util-to-string@4.0.0:
    dependencies:
      '@types/mdast': 4.0.4

  merge-stream@2.0.0: {}

  merge2@1.4.1: {}

  micromark-core-commonmark@2.0.3:
    dependencies:
      decode-named-character-reference: 1.2.0
      devlop: 1.1.0
      micromark-factory-destination: 2.0.1
      micromark-factory-label: 2.0.1
      micromark-factory-space: 2.0.1
      micromark-factory-title: 2.0.1
      micromark-factory-whitespace: 2.0.1
      micromark-util-character: 2.1.1
      micromark-util-chunked: 2.0.1
      micromark-util-classify-character: 2.0.1
      micromark-util-html-tag-name: 2.0.1
      micromark-util-normalize-identifier: 2.0.1
      micromark-util-resolve-all: 2.0.1
      micromark-util-subtokenize: 2.1.0
      micromark-util-symbol: 2.0.1
      micromark-util-types: 2.0.2

  micromark-extension-gfm-autolink-literal@2.1.0:
    dependencies:
      micromark-util-character: 2.1.1
      micromark-util-sanitize-uri: 2.0.1
      micromark-util-symbol: 2.0.1
      micromark-util-types: 2.0.2

  micromark-extension-gfm-footnote@2.1.0:
    dependencies:
      devlop: 1.1.0
      micromark-core-commonmark: 2.0.3
      micromark-factory-space: 2.0.1
      micromark-util-character: 2.1.1
      micromark-util-normalize-identifier: 2.0.1
      micromark-util-sanitize-uri: 2.0.1
      micromark-util-symbol: 2.0.1
      micromark-util-types: 2.0.2

  micromark-extension-gfm-strikethrough@2.1.0:
    dependencies:
      devlop: 1.1.0
      micromark-util-chunked: 2.0.1
      micromark-util-classify-character: 2.0.1
      micromark-util-resolve-all: 2.0.1
      micromark-util-symbol: 2.0.1
      micromark-util-types: 2.0.2

  micromark-extension-gfm-table@2.1.1:
    dependencies:
      devlop: 1.1.0
      micromark-factory-space: 2.0.1
      micromark-util-character: 2.1.1
      micromark-util-symbol: 2.0.1
      micromark-util-types: 2.0.2

  micromark-extension-gfm-tagfilter@2.0.0:
    dependencies:
      micromark-util-types: 2.0.2

  micromark-extension-gfm-task-list-item@2.1.0:
    dependencies:
      devlop: 1.1.0
      micromark-factory-space: 2.0.1
      micromark-util-character: 2.1.1
      micromark-util-symbol: 2.0.1
      micromark-util-types: 2.0.2

  micromark-extension-gfm@3.0.0:
    dependencies:
      micromark-extension-gfm-autolink-literal: 2.1.0
      micromark-extension-gfm-footnote: 2.1.0
      micromark-extension-gfm-strikethrough: 2.1.0
      micromark-extension-gfm-table: 2.1.1
      micromark-extension-gfm-tagfilter: 2.0.0
      micromark-extension-gfm-task-list-item: 2.1.0
      micromark-util-combine-extensions: 2.0.1
      micromark-util-types: 2.0.2

  micromark-extension-math@3.1.0:
    dependencies:
      '@types/katex': 0.16.7
      devlop: 1.1.0
      katex: 0.16.22
      micromark-factory-space: 2.0.1
      micromark-util-character: 2.1.1
      micromark-util-symbol: 2.0.1
      micromark-util-types: 2.0.2

  micromark-factory-destination@2.0.1:
    dependencies:
      micromark-util-character: 2.1.1
      micromark-util-symbol: 2.0.1
      micromark-util-types: 2.0.2

  micromark-factory-label@2.0.1:
    dependencies:
      devlop: 1.1.0
      micromark-util-character: 2.1.1
      micromark-util-symbol: 2.0.1
      micromark-util-types: 2.0.2

  micromark-factory-space@2.0.1:
    dependencies:
      micromark-util-character: 2.1.1
      micromark-util-types: 2.0.2

  micromark-factory-title@2.0.1:
    dependencies:
      micromark-factory-space: 2.0.1
      micromark-util-character: 2.1.1
      micromark-util-symbol: 2.0.1
      micromark-util-types: 2.0.2

  micromark-factory-whitespace@2.0.1:
    dependencies:
      micromark-factory-space: 2.0.1
      micromark-util-character: 2.1.1
      micromark-util-symbol: 2.0.1
      micromark-util-types: 2.0.2

  micromark-util-character@2.1.1:
    dependencies:
      micromark-util-symbol: 2.0.1
      micromark-util-types: 2.0.2

  micromark-util-chunked@2.0.1:
    dependencies:
      micromark-util-symbol: 2.0.1

  micromark-util-classify-character@2.0.1:
    dependencies:
      micromark-util-character: 2.1.1
      micromark-util-symbol: 2.0.1
      micromark-util-types: 2.0.2

  micromark-util-combine-extensions@2.0.1:
    dependencies:
      micromark-util-chunked: 2.0.1
      micromark-util-types: 2.0.2

  micromark-util-decode-numeric-character-reference@2.0.2:
    dependencies:
      micromark-util-symbol: 2.0.1

  micromark-util-decode-string@2.0.1:
    dependencies:
      decode-named-character-reference: 1.2.0
      micromark-util-character: 2.1.1
      micromark-util-decode-numeric-character-reference: 2.0.2
      micromark-util-symbol: 2.0.1

  micromark-util-encode@2.0.1: {}

  micromark-util-html-tag-name@2.0.1: {}

  micromark-util-normalize-identifier@2.0.1:
    dependencies:
      micromark-util-symbol: 2.0.1

  micromark-util-resolve-all@2.0.1:
    dependencies:
      micromark-util-types: 2.0.2

  micromark-util-sanitize-uri@2.0.1:
    dependencies:
      micromark-util-character: 2.1.1
      micromark-util-encode: 2.0.1
      micromark-util-symbol: 2.0.1

  micromark-util-subtokenize@2.1.0:
    dependencies:
      devlop: 1.1.0
      micromark-util-chunked: 2.0.1
      micromark-util-symbol: 2.0.1
      micromark-util-types: 2.0.2

  micromark-util-symbol@2.0.1: {}

  micromark-util-types@2.0.2: {}

  micromark@4.0.2:
    dependencies:
      '@types/debug': 4.1.12
      debug: 4.4.1
      decode-named-character-reference: 1.2.0
      devlop: 1.1.0
      micromark-core-commonmark: 2.0.3
      micromark-factory-space: 2.0.1
      micromark-util-character: 2.1.1
      micromark-util-chunked: 2.0.1
      micromark-util-combine-extensions: 2.0.1
      micromark-util-decode-numeric-character-reference: 2.0.2
      micromark-util-encode: 2.0.1
      micromark-util-normalize-identifier: 2.0.1
      micromark-util-resolve-all: 2.0.1
      micromark-util-sanitize-uri: 2.0.1
      micromark-util-subtokenize: 2.1.0
      micromark-util-symbol: 2.0.1
      micromark-util-types: 2.0.2
    transitivePeerDependencies:
      - supports-color

  micromatch@4.0.8:
    dependencies:
      braces: 3.0.3
      picomatch: 2.3.1

  mime-db@1.33.0: {}

  mime-db@1.52.0: {}

  mime-types@2.1.18:
    dependencies:
      mime-db: 1.33.0

  mime-types@2.1.35:
    dependencies:
      mime-db: 1.52.0

  mimic-fn@2.1.0: {}

  minimatch@3.1.2:
    dependencies:
      brace-expansion: 1.1.11

  minimatch@9.0.5:
    dependencies:
      brace-expansion: 2.0.1

  minimist@1.2.8: {}

<<<<<<< HEAD
  minipass@7.1.2: {}

  minizlib@3.1.0:
    dependencies:
      minipass: 7.1.2

  monaco-editor@0.52.2: {}

  monaco-languageserver-types@0.4.0:
    dependencies:
      monaco-types: 0.1.0
      vscode-languageserver-protocol: 3.17.5
      vscode-uri: 3.1.0

  monaco-marker-data-provider@1.2.4:
=======
  monaco-editor@0.53.0:
>>>>>>> b6a203cf
    dependencies:
      '@types/trusted-types': 1.0.6

  mri@1.2.0: {}

  ms@2.0.0: {}

  ms@2.1.3: {}

  nanoid@3.3.11: {}

  nanoid@5.1.5: {}

  natural-compare@1.4.0: {}

  negotiator@0.6.3: {}

  node-addon-api@7.1.1: {}

  npm-run-path@4.0.1:
    dependencies:
      path-key: 3.1.1

  nth-check@2.1.1:
    dependencies:
      boolbase: 1.0.0

  nwsapi@2.2.20: {}

  on-headers@1.0.2: {}

  onetime@5.1.2:
    dependencies:
      mimic-fn: 2.1.0

  optionator@0.9.4:
    dependencies:
      deep-is: 0.1.4
      fast-levenshtein: 2.0.6
      levn: 0.4.1
      prelude-ls: 1.2.1
      type-check: 0.4.0
      word-wrap: 1.2.5

  orderedmap@2.1.1: {}

  p-limit@3.1.0:
    dependencies:
      yocto-queue: 0.1.0

  p-locate@5.0.0:
    dependencies:
      p-limit: 3.1.0

  parent-module@1.0.1:
    dependencies:
      callsites: 3.1.0

  parse5-htmlparser2-tree-adapter@7.1.0:
    dependencies:
      domhandler: 5.0.3
      parse5: 7.3.0

  parse5-parser-stream@7.1.2:
    dependencies:
      parse5: 7.3.0

  parse5@7.3.0:
    dependencies:
      entities: 6.0.1

  path-exists@4.0.0: {}

  path-is-inside@1.0.2: {}

  path-key@3.1.1: {}

  path-to-regexp@3.3.0: {}

  pathe@2.0.3: {}

  pathval@2.0.0: {}

  picocolors@1.1.1: {}

  picomatch@2.3.1: {}

  picomatch@4.0.2: {}

  picomatch@4.0.3: {}

  postcss@8.5.4:
    dependencies:
      nanoid: 3.3.11
      picocolors: 1.1.1
      source-map-js: 1.2.1

  postcss@8.5.6:
    dependencies:
      nanoid: 3.3.11
      picocolors: 1.1.1
      source-map-js: 1.2.1

  prelude-ls@1.2.1: {}

  prettier-linter-helpers@1.0.0:
    dependencies:
      fast-diff: 1.3.0

  prettier@3.5.3: {}

  pretty-format@27.5.1:
    dependencies:
      ansi-regex: 5.0.1
      ansi-styles: 5.2.0
      react-is: 17.0.2

  prosemirror-changeset@2.3.1:
    dependencies:
      prosemirror-transform: 1.10.4

  prosemirror-commands@1.7.1:
    dependencies:
      prosemirror-model: 1.25.3
      prosemirror-state: 1.4.3
      prosemirror-transform: 1.10.4

  prosemirror-dropcursor@1.8.2:
    dependencies:
      prosemirror-state: 1.4.3
      prosemirror-transform: 1.10.4
      prosemirror-view: 1.40.1

  prosemirror-gapcursor@1.3.2:
    dependencies:
      prosemirror-keymap: 1.2.3
      prosemirror-model: 1.25.3
      prosemirror-state: 1.4.3
      prosemirror-view: 1.40.1

  prosemirror-history@1.4.1:
    dependencies:
      prosemirror-state: 1.4.3
      prosemirror-transform: 1.10.4
      prosemirror-view: 1.40.1
      rope-sequence: 1.3.4

  prosemirror-inputrules@1.5.0:
    dependencies:
      prosemirror-state: 1.4.3
      prosemirror-transform: 1.10.4

  prosemirror-keymap@1.2.3:
    dependencies:
      prosemirror-state: 1.4.3
      w3c-keyname: 2.2.8

  prosemirror-model@1.25.3:
    dependencies:
      orderedmap: 2.1.1

  prosemirror-safari-ime-span@1.0.2:
    dependencies:
      prosemirror-state: 1.4.3
      prosemirror-view: 1.40.1

  prosemirror-schema-list@1.5.1:
    dependencies:
      prosemirror-model: 1.25.3
      prosemirror-state: 1.4.3
      prosemirror-transform: 1.10.4

  prosemirror-state@1.4.3:
    dependencies:
      prosemirror-model: 1.25.3
      prosemirror-transform: 1.10.4
      prosemirror-view: 1.40.1

  prosemirror-tables@1.7.1:
    dependencies:
      prosemirror-keymap: 1.2.3
      prosemirror-model: 1.25.3
      prosemirror-state: 1.4.3
      prosemirror-transform: 1.10.4
      prosemirror-view: 1.40.1

  prosemirror-transform@1.10.4:
    dependencies:
      prosemirror-model: 1.25.3

  prosemirror-view@1.40.1:
    dependencies:
      prosemirror-model: 1.25.3
      prosemirror-state: 1.4.3
      prosemirror-transform: 1.10.4

  prosemirror-virtual-cursor@0.4.2(prosemirror-model@1.25.3)(prosemirror-state@1.4.3)(prosemirror-view@1.40.1):
    optionalDependencies:
      prosemirror-model: 1.25.3
      prosemirror-state: 1.4.3
      prosemirror-view: 1.40.1

  punycode@2.3.1: {}

  queue-microtask@1.2.3: {}

  range-parser@1.2.0: {}

  rc@1.2.8:
    dependencies:
      deep-extend: 0.6.0
      ini: 1.3.8
      minimist: 1.2.8
      strip-json-comments: 2.0.1

  react-is@17.0.2: {}

  registry-auth-token@3.3.2:
    dependencies:
      rc: 1.2.8
      safe-buffer: 5.2.1

  registry-url@3.1.0:
    dependencies:
      rc: 1.2.8

  remark-gfm@4.0.1:
    dependencies:
      '@types/mdast': 4.0.4
      mdast-util-gfm: 3.1.0
      micromark-extension-gfm: 3.0.0
      remark-parse: 11.0.0
      remark-stringify: 11.0.0
      unified: 11.0.5
    transitivePeerDependencies:
      - supports-color

  remark-inline-links@7.0.0:
    dependencies:
      '@types/mdast': 4.0.4
      mdast-util-definitions: 6.0.0
      unist-util-visit: 5.0.0

  remark-math@6.0.0:
    dependencies:
      '@types/mdast': 4.0.4
      mdast-util-math: 3.0.0
      micromark-extension-math: 3.1.0
      unified: 11.0.5
    transitivePeerDependencies:
      - supports-color

  remark-parse@11.0.0:
    dependencies:
      '@types/mdast': 4.0.4
      mdast-util-from-markdown: 2.0.2
      micromark-util-types: 2.0.2
      unified: 11.0.5
    transitivePeerDependencies:
      - supports-color

  remark-stringify@11.0.0:
    dependencies:
      '@types/mdast': 4.0.4
      mdast-util-to-markdown: 2.1.2
      unified: 11.0.5

  remark@15.0.1:
    dependencies:
      '@types/mdast': 4.0.4
      remark-parse: 11.0.0
      remark-stringify: 11.0.0
      unified: 11.0.5
    transitivePeerDependencies:
      - supports-color

  require-from-string@2.0.2: {}

  resolve-from@4.0.0: {}

  resolve-pkg-maps@1.0.0: {}

  reusify@1.1.0: {}

  rollup@4.41.1:
    dependencies:
      '@types/estree': 1.0.7
    optionalDependencies:
      '@rollup/rollup-android-arm-eabi': 4.41.1
      '@rollup/rollup-android-arm64': 4.41.1
      '@rollup/rollup-darwin-arm64': 4.41.1
      '@rollup/rollup-darwin-x64': 4.41.1
      '@rollup/rollup-freebsd-arm64': 4.41.1
      '@rollup/rollup-freebsd-x64': 4.41.1
      '@rollup/rollup-linux-arm-gnueabihf': 4.41.1
      '@rollup/rollup-linux-arm-musleabihf': 4.41.1
      '@rollup/rollup-linux-arm64-gnu': 4.41.1
      '@rollup/rollup-linux-arm64-musl': 4.41.1
      '@rollup/rollup-linux-loongarch64-gnu': 4.41.1
      '@rollup/rollup-linux-powerpc64le-gnu': 4.41.1
      '@rollup/rollup-linux-riscv64-gnu': 4.41.1
      '@rollup/rollup-linux-riscv64-musl': 4.41.1
      '@rollup/rollup-linux-s390x-gnu': 4.41.1
      '@rollup/rollup-linux-x64-gnu': 4.41.1
      '@rollup/rollup-linux-x64-musl': 4.41.1
      '@rollup/rollup-win32-arm64-msvc': 4.41.1
      '@rollup/rollup-win32-ia32-msvc': 4.41.1
      '@rollup/rollup-win32-x64-msvc': 4.41.1
      fsevents: 2.3.3

  rollup@4.52.2:
    dependencies:
      '@types/estree': 1.0.8
    optionalDependencies:
      '@rollup/rollup-android-arm-eabi': 4.52.2
      '@rollup/rollup-android-arm64': 4.52.2
      '@rollup/rollup-darwin-arm64': 4.52.2
      '@rollup/rollup-darwin-x64': 4.52.2
      '@rollup/rollup-freebsd-arm64': 4.52.2
      '@rollup/rollup-freebsd-x64': 4.52.2
      '@rollup/rollup-linux-arm-gnueabihf': 4.52.2
      '@rollup/rollup-linux-arm-musleabihf': 4.52.2
      '@rollup/rollup-linux-arm64-gnu': 4.52.2
      '@rollup/rollup-linux-arm64-musl': 4.52.2
      '@rollup/rollup-linux-loong64-gnu': 4.52.2
      '@rollup/rollup-linux-ppc64-gnu': 4.52.2
      '@rollup/rollup-linux-riscv64-gnu': 4.52.2
      '@rollup/rollup-linux-riscv64-musl': 4.52.2
      '@rollup/rollup-linux-s390x-gnu': 4.52.2
      '@rollup/rollup-linux-x64-gnu': 4.52.2
      '@rollup/rollup-linux-x64-musl': 4.52.2
      '@rollup/rollup-openharmony-arm64': 4.52.2
      '@rollup/rollup-win32-arm64-msvc': 4.52.2
      '@rollup/rollup-win32-ia32-msvc': 4.52.2
      '@rollup/rollup-win32-x64-gnu': 4.52.2
      '@rollup/rollup-win32-x64-msvc': 4.52.2
      fsevents: 2.3.3

  rope-sequence@1.3.4: {}

  rrweb-cssom@0.8.0: {}

  run-parallel@1.2.0:
    dependencies:
      queue-microtask: 1.2.3

  safe-buffer@5.1.2: {}

  safe-buffer@5.2.1: {}

  safer-buffer@2.1.2: {}

  saxes@6.0.0:
    dependencies:
      xmlchars: 2.2.0

  semver@7.7.2: {}

  serve-handler@6.1.6:
    dependencies:
      bytes: 3.0.0
      content-disposition: 0.5.2
      mime-types: 2.1.18
      minimatch: 3.1.2
      path-is-inside: 1.0.2
      path-to-regexp: 3.3.0
      range-parser: 1.2.0

  serve@14.2.4:
    dependencies:
      '@zeit/schemas': 2.36.0
      ajv: 8.12.0
      arg: 5.0.2
      boxen: 7.0.0
      chalk: 5.0.1
      chalk-template: 0.4.0
      clipboardy: 3.0.0
      compression: 1.7.4
      is-port-reachable: 4.0.0
      serve-handler: 6.1.6
      update-check: 1.5.4
    transitivePeerDependencies:
      - supports-color

  shebang-command@2.0.0:
    dependencies:
      shebang-regex: 3.0.0

  shebang-regex@3.0.0: {}

  siginfo@2.0.0: {}

  signal-exit@3.0.7: {}

  source-map-js@1.2.1: {}

  stackback@0.0.2: {}

  std-env@3.9.0: {}

  string-width@4.2.3:
    dependencies:
      emoji-regex: 8.0.0
      is-fullwidth-code-point: 3.0.0
      strip-ansi: 6.0.1

  string-width@5.1.2:
    dependencies:
      eastasianwidth: 0.2.0
      emoji-regex: 9.2.2
      strip-ansi: 7.1.0

  strip-ansi@6.0.1:
    dependencies:
      ansi-regex: 5.0.1

  strip-ansi@7.1.0:
    dependencies:
      ansi-regex: 6.1.0

  strip-final-newline@2.0.0: {}

  strip-json-comments@2.0.1: {}

  strip-json-comments@3.1.1: {}

  style-mod@4.1.2: {}

  supports-color@7.2.0:
    dependencies:
      has-flag: 4.0.0

  symbol-tree@3.2.4: {}

  synckit@0.11.8:
    dependencies:
      '@pkgr/core': 0.2.7

  tailwindcss@4.1.13: {}

  tapable@2.2.3: {}

  tar@7.5.1:
    dependencies:
      '@isaacs/fs-minipass': 4.0.1
      chownr: 3.0.0
      minipass: 7.1.2
      minizlib: 3.1.0
      yallist: 5.0.0

  tinybench@2.9.0: {}

  tinyexec@0.3.2: {}

  tinyglobby@0.2.14:
    dependencies:
      fdir: 6.4.5(picomatch@4.0.2)
      picomatch: 4.0.2

  tinyglobby@0.2.15:
    dependencies:
      fdir: 6.5.0(picomatch@4.0.3)
      picomatch: 4.0.3

  tinypool@1.1.0: {}

  tinyrainbow@2.0.0: {}

  tinyspy@3.0.2: {}

  tldts-core@6.1.86: {}

  tldts@6.1.86:
    dependencies:
      tldts-core: 6.1.86

  to-regex-range@5.0.1:
    dependencies:
      is-number: 7.0.0

  tough-cookie@5.1.2:
    dependencies:
      tldts: 6.1.86

  tr46@5.1.1:
    dependencies:
      punycode: 2.3.1

  trough@2.2.0: {}

  ts-api-utils@2.1.0(typescript@5.8.3):
    dependencies:
      typescript: 5.8.3

  tslib@2.8.1: {}

  tsx@4.20.3:
    dependencies:
      esbuild: 0.25.5
      get-tsconfig: 4.10.1
    optionalDependencies:
      fsevents: 2.3.3

  turbo-darwin-64@2.5.4:
    optional: true

  turbo-darwin-arm64@2.5.4:
    optional: true

  turbo-linux-64@2.5.4:
    optional: true

  turbo-linux-arm64@2.5.4:
    optional: true

  turbo-windows-64@2.5.4:
    optional: true

  turbo-windows-arm64@2.5.4:
    optional: true

  turbo@2.5.4:
    optionalDependencies:
      turbo-darwin-64: 2.5.4
      turbo-darwin-arm64: 2.5.4
      turbo-linux-64: 2.5.4
      turbo-linux-arm64: 2.5.4
      turbo-windows-64: 2.5.4
      turbo-windows-arm64: 2.5.4

  type-check@0.4.0:
    dependencies:
      prelude-ls: 1.2.1

  type-fest@2.19.0: {}

  typescript-eslint@8.32.1(eslint@9.27.0(jiti@2.6.0))(typescript@5.8.3):
    dependencies:
      '@typescript-eslint/eslint-plugin': 8.32.1(@typescript-eslint/parser@8.32.1(eslint@9.27.0(jiti@2.6.0))(typescript@5.8.3))(eslint@9.27.0(jiti@2.6.0))(typescript@5.8.3)
      '@typescript-eslint/parser': 8.32.1(eslint@9.27.0(jiti@2.6.0))(typescript@5.8.3)
      '@typescript-eslint/utils': 8.32.1(eslint@9.27.0(jiti@2.6.0))(typescript@5.8.3)
      eslint: 9.27.0(jiti@2.6.0)
      typescript: 5.8.3
    transitivePeerDependencies:
      - supports-color

  typescript@5.8.3: {}

  undici-types@6.21.0: {}

  undici@7.10.0: {}

  unified@11.0.5:
    dependencies:
      '@types/unist': 3.0.3
      bail: 2.0.2
      devlop: 1.1.0
      extend: 3.0.2
      is-plain-obj: 4.1.0
      trough: 2.2.0
      vfile: 6.0.3

  unist-util-is@6.0.0:
    dependencies:
      '@types/unist': 3.0.3

  unist-util-remove-position@5.0.0:
    dependencies:
      '@types/unist': 3.0.3
      unist-util-visit: 5.0.0

  unist-util-stringify-position@4.0.0:
    dependencies:
      '@types/unist': 3.0.3

  unist-util-visit-parents@6.0.1:
    dependencies:
      '@types/unist': 3.0.3
      unist-util-is: 6.0.0

  unist-util-visit@5.0.0:
    dependencies:
      '@types/unist': 3.0.3
      unist-util-is: 6.0.0
      unist-util-visit-parents: 6.0.1

  universalify@2.0.1: {}

  update-check@1.5.4:
    dependencies:
      registry-auth-token: 3.3.2
      registry-url: 3.1.0

  uri-js@4.4.1:
    dependencies:
      punycode: 2.3.1

  vary@1.1.2: {}

  vfile-message@4.0.3:
    dependencies:
      '@types/unist': 3.0.3
      unist-util-stringify-position: 4.0.0

  vfile@6.0.3:
    dependencies:
      '@types/unist': 3.0.3
      vfile-message: 4.0.3

  vite-node@3.1.3(@types/node@22.15.18)(jiti@2.6.0)(lightningcss@1.30.1)(tsx@4.20.3)(yaml@2.8.1):
    dependencies:
      cac: 6.7.14
      debug: 4.4.1
      es-module-lexer: 1.7.0
      pathe: 2.0.3
      vite: 6.3.5(@types/node@22.15.18)(jiti@2.6.0)(lightningcss@1.30.1)(tsx@4.20.3)(yaml@2.8.1)
    transitivePeerDependencies:
      - '@types/node'
      - jiti
      - less
      - lightningcss
      - sass
      - sass-embedded
      - stylus
      - sugarss
      - supports-color
      - terser
      - tsx
      - yaml

  vite@6.3.5(@types/node@22.15.18)(jiti@2.6.0)(lightningcss@1.30.1)(tsx@4.20.3)(yaml@2.8.1):
    dependencies:
      esbuild: 0.25.5
      fdir: 6.4.5(picomatch@4.0.2)
      picomatch: 4.0.2
      postcss: 8.5.4
      rollup: 4.41.1
      tinyglobby: 0.2.14
    optionalDependencies:
      '@types/node': 22.15.18
      fsevents: 2.3.3
      jiti: 2.6.0
      lightningcss: 1.30.1
      tsx: 4.20.3
      yaml: 2.8.1

  vite@7.1.7(@types/node@22.15.18)(jiti@2.6.0)(lightningcss@1.30.1)(tsx@4.20.3)(yaml@2.8.1):
    dependencies:
      esbuild: 0.25.5
      fdir: 6.5.0(picomatch@4.0.3)
      picomatch: 4.0.3
      postcss: 8.5.6
      rollup: 4.52.2
      tinyglobby: 0.2.15
    optionalDependencies:
      '@types/node': 22.15.18
      fsevents: 2.3.3
      jiti: 2.6.0
      lightningcss: 1.30.1
      tsx: 4.20.3
      yaml: 2.8.1

<<<<<<< HEAD
  vitest@3.1.3(@types/debug@4.1.12)(@types/node@22.15.18)(jiti@2.6.0)(jsdom@26.1.0)(lightningcss@1.30.1)(tsx@4.20.3)(yaml@2.8.1):
=======
  vite@7.1.7(@types/node@22.15.18)(tsx@4.20.3)(yaml@2.8.1):
    dependencies:
      esbuild: 0.25.5
      fdir: 6.5.0(picomatch@4.0.3)
      picomatch: 4.0.3
      postcss: 8.5.6
      rollup: 4.52.2
      tinyglobby: 0.2.15
    optionalDependencies:
      '@types/node': 22.15.18
      fsevents: 2.3.3
      tsx: 4.20.3
      yaml: 2.8.1

  vitest@3.1.3(@types/debug@4.1.12)(@types/node@22.15.18)(jsdom@26.1.0)(tsx@4.20.3)(yaml@2.8.1):
>>>>>>> b6a203cf
    dependencies:
      '@vitest/expect': 3.1.3
      '@vitest/mocker': 3.1.3(vite@6.3.5(@types/node@22.15.18)(jiti@2.6.0)(lightningcss@1.30.1)(tsx@4.20.3)(yaml@2.8.1))
      '@vitest/pretty-format': 3.1.4
      '@vitest/runner': 3.1.3
      '@vitest/snapshot': 3.1.3
      '@vitest/spy': 3.1.3
      '@vitest/utils': 3.1.3
      chai: 5.2.0
      debug: 4.4.1
      expect-type: 1.2.1
      magic-string: 0.30.17
      pathe: 2.0.3
      std-env: 3.9.0
      tinybench: 2.9.0
      tinyexec: 0.3.2
      tinyglobby: 0.2.14
      tinypool: 1.1.0
      tinyrainbow: 2.0.0
      vite: 6.3.5(@types/node@22.15.18)(jiti@2.6.0)(lightningcss@1.30.1)(tsx@4.20.3)(yaml@2.8.1)
      vite-node: 3.1.3(@types/node@22.15.18)(jiti@2.6.0)(lightningcss@1.30.1)(tsx@4.20.3)(yaml@2.8.1)
      why-is-node-running: 2.3.0
    optionalDependencies:
      '@types/debug': 4.1.12
      '@types/node': 22.15.18
      jsdom: 26.1.0
    transitivePeerDependencies:
      - jiti
      - less
      - lightningcss
      - msw
      - sass
      - sass-embedded
      - stylus
      - sugarss
      - supports-color
      - terser
      - tsx
      - yaml

  vue@3.5.19(typescript@5.8.3):
    dependencies:
      '@vue/compiler-dom': 3.5.19
      '@vue/compiler-sfc': 3.5.19
      '@vue/runtime-dom': 3.5.19
      '@vue/server-renderer': 3.5.19(vue@3.5.19(typescript@5.8.3))
      '@vue/shared': 3.5.19
    optionalDependencies:
      typescript: 5.8.3

  w3c-keyname@2.2.8: {}

  w3c-xmlserializer@5.0.0:
    dependencies:
      xml-name-validator: 5.0.0

  webidl-conversions@7.0.0: {}

  whatwg-encoding@3.1.1:
    dependencies:
      iconv-lite: 0.6.3

  whatwg-mimetype@4.0.0: {}

  whatwg-url@14.2.0:
    dependencies:
      tr46: 5.1.1
      webidl-conversions: 7.0.0

  which@2.0.2:
    dependencies:
      isexe: 2.0.0

  why-is-node-running@2.3.0:
    dependencies:
      siginfo: 2.0.0
      stackback: 0.0.2

  widest-line@4.0.1:
    dependencies:
      string-width: 5.1.2

  word-wrap@1.2.5: {}

  wrap-ansi@8.1.0:
    dependencies:
      ansi-styles: 6.2.1
      string-width: 5.1.2
      strip-ansi: 7.1.0

  ws@8.18.2: {}

  xml-name-validator@5.0.0: {}

  xmlchars@2.2.0: {}

<<<<<<< HEAD
  yallist@5.0.0: {}

  yaml@2.8.1: {}
=======
  yaml@2.8.1:
    optional: true
>>>>>>> b6a203cf

  yocto-queue@0.1.0: {}

  zod@3.25.76: {}

  zwitch@2.0.4: {}<|MERGE_RESOLUTION|>--- conflicted
+++ resolved
@@ -82,13 +82,8 @@
         specifier: 8.32.1
         version: 8.32.1(eslint@9.27.0(jiti@2.6.0))(typescript@5.8.3)
       vite:
-<<<<<<< HEAD
-        specifier: ^6.3.5
-        version: 6.3.5(@types/node@22.15.18)(jiti@2.6.0)(lightningcss@1.30.1)(tsx@4.20.3)(yaml@2.8.1)
-=======
         specifier: ^7.1.7
-        version: 7.1.7(@types/node@22.15.18)(tsx@4.20.3)(yaml@2.8.1)
->>>>>>> b6a203cf
+        version: 7.1.7(@types/node@22.15.18)(jiti@2.6.0)(lightningcss@1.30.1)(tsx@4.20.3)(yaml@2.8.1)
 
   packages/beatui:
     dependencies:
@@ -176,11 +171,7 @@
         version: 8.32.1(eslint@9.27.0(jiti@2.6.0))(typescript@5.8.3)
       vite:
         specifier: 7.1.7
-<<<<<<< HEAD
         version: 7.1.7(@types/node@22.15.18)(jiti@2.6.0)(lightningcss@1.30.1)(tsx@4.20.3)(yaml@2.8.1)
-=======
-        version: 7.1.7(@types/node@22.15.18)(tsx@4.20.3)(yaml@2.8.1)
->>>>>>> b6a203cf
       vitest:
         specifier: 3.1.3
         version: 3.1.3(@types/debug@4.1.12)(@types/node@22.15.18)(jiti@2.6.0)(jsdom@26.1.0)(lightningcss@1.30.1)(tsx@4.20.3)(yaml@2.8.1)
@@ -1011,7 +1002,6 @@
     resolution: {integrity: sha512-ARz+Bs8kY6FtitYM96PqPEVvPXqEZmPZsSkXvyX19YzDqkCaIlhCieLLMI5hxO9SRZ2XtCtm8wxhy0iJ2jxNfw==}
     cpu: [x64]
     os: [win32]
-<<<<<<< HEAD
 
   '@tailwindcss/cli@4.1.13':
     resolution: {integrity: sha512-KEu/iL4CYBzGza/2yZBLXqjCCZB/eRWkRLP8Vg2kkEWk4usC8HLGJW0QAhLS7U5DsAWumsisxgabuppE6NinLw==}
@@ -1106,17 +1096,6 @@
     resolution: {integrity: sha512-0PmqLQ010N58SbMTJ7BVJ4I2xopiQn/5i6nlb4JmxzQf8zcS5+m2Cv6tqh+sfDwtIdjoEnOvwsGQ1hkUi8QEHQ==}
     peerDependencies:
       vite: ^5.2.0 || ^6 || ^7
-
-  '@tempots/dom@29.0.3':
-    resolution: {integrity: sha512-fd+wBrxJSimAjoFC+w7zkIqsoNpeMfHkcfmN/Myv5pw91j65zGa40qC6SaonvOSoPlJ+nQdp57hQ+tZzj+WW6g==}
-
-  '@tempots/dom@30.0.0':
-    resolution: {integrity: sha512-Dbsa7o+5PxD2QfEMJlZsio5AnGU1ZkhUtoNxHwtcwW4yvQ03ZlKra+rLnU3gQp8jqTcDh67nO3D+9eOINJjpkQ==}
-
-  '@tempots/std@0.22.1':
-    resolution: {integrity: sha512-5cRPTMf4pRRCkuSa5VRKswv44WriBePNOMFtibXjzdoNL6iZvDAIGqFsuzRI20VsbHNjOjRMsk0zj33I/ARAFQ==}
-=======
->>>>>>> b6a203cf
 
   '@tempots/dom@30.1.0':
     resolution: {integrity: sha512-27fAFu1eyGQzXUkbuX+ky9NuM7MiC4XelHjPwc4fMHs9LQ80s2WDFCxXci2hrHELE0ktj+oG/bUop8jPRKc5XQ==}
@@ -2199,7 +2178,6 @@
   minimist@1.2.8:
     resolution: {integrity: sha512-2yyAR8qBkN3YuheJanUpWC5U3bb5osDywNB8RzDVlDwDHbocAJveqqj1u8+SVD7jkWT4yvsHCpWqqWqAxb0zCA==}
 
-<<<<<<< HEAD
   minipass@7.1.2:
     resolution: {integrity: sha512-qOOzS1cBTWYF4BH8fVePDBOO9iptMnGUEZwNc/cMWnTV2nVLZ7VoNWEPHkYczZA0pdoA7dl6e7FL659nX9S2aw==}
     engines: {node: '>=16 || 14 >=14.17'}
@@ -2208,31 +2186,8 @@
     resolution: {integrity: sha512-KZxYo1BUkWD2TVFLr0MQoM8vUUigWD3LlD83a/75BqC+4qE0Hb1Vo5v1FgcfaNXvfXzr+5EhQ6ing/CaBijTlw==}
     engines: {node: '>= 18'}
 
-  monaco-editor@0.52.2:
-    resolution: {integrity: sha512-GEQWEZmfkOGLdd3XK8ryrfWz3AIP8YymVXiPHEdewrUq7mh0qrKrfHLNCXcbB6sTnMLnOZ3ztSiKcciFUkIJwQ==}
-
-  monaco-languageserver-types@0.4.0:
-    resolution: {integrity: sha512-QQ3BZiU5LYkJElGncSNb5AKoJ/LCs6YBMCJMAz9EA7v+JaOdn3kx2cXpPTcZfKA5AEsR0vc97sAw+5mdNhVBmw==}
-
-  monaco-marker-data-provider@1.2.4:
-    resolution: {integrity: sha512-4DsPgsAqpTyUDs3humXRBPUJoihTv+L6v9aupQWD80X2YXaCXUd11mWYeSCYHuPgdUmjFaNWCEOjQ6ewf/QA1Q==}
-
-  monaco-types@0.1.0:
-    resolution: {integrity: sha512-aWK7SN9hAqNYi0WosPoMjenMeXJjwCxDibOqWffyQ/qXdzB/86xshGQobRferfmNz7BSNQ8GB0MD0oby9/5fTQ==}
-
-  monaco-worker-manager@2.0.1:
-    resolution: {integrity: sha512-kdPL0yvg5qjhKPNVjJoym331PY/5JC11aPJXtCZNwWRvBr6jhkIamvYAyiY5P1AWFmNOy0aRDRoMdZfa71h8kg==}
-    peerDependencies:
-      monaco-editor: '>=0.30.0'
-
-  monaco-yaml@5.4.0:
-    resolution: {integrity: sha512-tuBVDy1KAPrgO905GHTItu8AaA5bIzF5S4X0JVRAE/D66FpRhkDUk7tKi5bwKMVTTugtpMLsXN4ewh4CgE/FtQ==}
-    peerDependencies:
-      monaco-editor: '>=0.36'
-=======
   monaco-editor@0.53.0:
     resolution: {integrity: sha512-0WNThgC6CMWNXXBxTbaYYcunj08iB5rnx4/G56UOPeL9UVIUGGHA1GR0EWIh9Ebabj7NpCRawQ5b0hfN1jQmYQ==}
->>>>>>> b6a203cf
 
   mri@1.2.0:
     resolution: {integrity: sha512-tzzskb3bG8LvYGFF/mDTpq3jpI6Q9wc3LEmBaghu+DdCssd1FakN7Bc0hVNmEyGq1bq3RgfkCb3cmQLpNPOroA==}
@@ -4022,7 +3977,6 @@
     optional: true
 
   '@rollup/rollup-win32-ia32-msvc@4.52.2':
-<<<<<<< HEAD
     optional: true
 
   '@rollup/rollup-win32-x64-gnu@4.52.2':
@@ -4114,20 +4068,6 @@
       '@tailwindcss/oxide': 4.1.13
       tailwindcss: 4.1.13
       vite: 7.1.7(@types/node@22.15.18)(jiti@2.6.0)(lightningcss@1.30.1)(tsx@4.20.3)(yaml@2.8.1)
-
-  '@tempots/dom@29.0.3': {}
-=======
-    optional: true
-
-  '@rollup/rollup-win32-x64-gnu@4.52.2':
-    optional: true
->>>>>>> b6a203cf
-
-  '@rollup/rollup-win32-x64-msvc@4.41.1':
-    optional: true
-
-  '@rollup/rollup-win32-x64-msvc@4.52.2':
-    optional: true
 
   '@tempots/dom@30.1.0': {}
 
@@ -5469,25 +5409,13 @@
 
   minimist@1.2.8: {}
 
-<<<<<<< HEAD
   minipass@7.1.2: {}
 
   minizlib@3.1.0:
     dependencies:
       minipass: 7.1.2
 
-  monaco-editor@0.52.2: {}
-
-  monaco-languageserver-types@0.4.0:
-    dependencies:
-      monaco-types: 0.1.0
-      vscode-languageserver-protocol: 3.17.5
-      vscode-uri: 3.1.0
-
-  monaco-marker-data-provider@1.2.4:
-=======
   monaco-editor@0.53.0:
->>>>>>> b6a203cf
     dependencies:
       '@types/trusted-types': 1.0.6
 
@@ -6150,25 +6078,7 @@
       tsx: 4.20.3
       yaml: 2.8.1
 
-<<<<<<< HEAD
   vitest@3.1.3(@types/debug@4.1.12)(@types/node@22.15.18)(jiti@2.6.0)(jsdom@26.1.0)(lightningcss@1.30.1)(tsx@4.20.3)(yaml@2.8.1):
-=======
-  vite@7.1.7(@types/node@22.15.18)(tsx@4.20.3)(yaml@2.8.1):
-    dependencies:
-      esbuild: 0.25.5
-      fdir: 6.5.0(picomatch@4.0.3)
-      picomatch: 4.0.3
-      postcss: 8.5.6
-      rollup: 4.52.2
-      tinyglobby: 0.2.15
-    optionalDependencies:
-      '@types/node': 22.15.18
-      fsevents: 2.3.3
-      tsx: 4.20.3
-      yaml: 2.8.1
-
-  vitest@3.1.3(@types/debug@4.1.12)(@types/node@22.15.18)(jsdom@26.1.0)(tsx@4.20.3)(yaml@2.8.1):
->>>>>>> b6a203cf
     dependencies:
       '@vitest/expect': 3.1.3
       '@vitest/mocker': 3.1.3(vite@6.3.5(@types/node@22.15.18)(jiti@2.6.0)(lightningcss@1.30.1)(tsx@4.20.3)(yaml@2.8.1))
@@ -6265,14 +6175,10 @@
 
   xmlchars@2.2.0: {}
 
-<<<<<<< HEAD
   yallist@5.0.0: {}
 
-  yaml@2.8.1: {}
-=======
   yaml@2.8.1:
     optional: true
->>>>>>> b6a203cf
 
   yocto-queue@0.1.0: {}
 
