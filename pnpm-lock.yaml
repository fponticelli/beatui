lockfileVersion: '9.0'

settings:
  autoInstallPeers: true
  excludeLinksFromLockfile: false

importers:

  .:
    devDependencies:
      turbo:
        specifier: 2.5.4
        version: 2.5.4

  apps/docs:
    dependencies:
      '@tempots/beatui':
        specifier: workspace:*
        version: link:../../packages/beatui
      '@tempots/dom':
<<<<<<< HEAD
        specifier: 28.2.0
        version: 28.2.0
      '@tempots/std':
        specifier: 0.22.0
        version: 0.22.0
      '@tempots/ui':
        specifier: 5.2.0
        version: 5.2.0(@tempots/std@0.22.0)
=======
        specifier: 28.3.0
        version: 28.3.0
      '@tempots/std':
        specifier: 0.22.1
        version: 0.22.1
      '@tempots/ui':
        specifier: 6.2.0
        version: 6.2.0(@tempots/std@0.22.1)
>>>>>>> 3cf13484
      zod:
        specifier: 4.0.8
        version: 4.0.8
    devDependencies:
      '@types/fs-extra':
        specifier: ^11.0.4
        version: 11.0.4
      '@types/node':
        specifier: 22.15.18
        version: 22.15.18
      '@typescript-eslint/eslint-plugin':
        specifier: 8.32.1
        version: 8.32.1(@typescript-eslint/parser@8.32.1(eslint@9.27.0)(typescript@5.8.3))(eslint@9.27.0)(typescript@5.8.3)
      '@typescript-eslint/parser':
        specifier: 8.32.1
        version: 8.32.1(eslint@9.27.0)(typescript@5.8.3)
      cheerio:
        specifier: ^1.0.0
        version: 1.1.0
      eslint:
        specifier: 9.27.0
        version: 9.27.0
      eslint-config-prettier:
        specifier: 10.1.5
        version: 10.1.5(eslint@9.27.0)
      eslint-plugin-prettier:
        specifier: 5.4.0
        version: 5.4.0(eslint-config-prettier@10.1.5(eslint@9.27.0))(eslint@9.27.0)(prettier@3.5.3)
      fs-extra:
        specifier: ^11.2.0
        version: 11.3.0
      prettier:
        specifier: 3.5.3
        version: 3.5.3
      serve:
        specifier: ^14.2.4
        version: 14.2.4
      tsx:
        specifier: ^4.19.4
        version: 4.20.3
      typescript:
        specifier: ^5.8.3
        version: 5.8.3
      typescript-eslint:
        specifier: 8.32.1
        version: 8.32.1(eslint@9.27.0)(typescript@5.8.3)
      vite:
        specifier: ^6.3.5
        version: 6.3.5(@types/node@22.15.18)(tsx@4.20.3)

  packages/beatui:
    dependencies:
      '@tempots/dom':
        specifier: 28.3.0
        version: 28.3.0
      '@tempots/std':
        specifier: 0.22.1
        version: 0.22.1
      '@tempots/ui':
        specifier: 6.2.0
        version: 6.2.0(@tempots/std@0.22.1)
    devDependencies:
      '@testing-library/dom':
        specifier: 10.4.0
        version: 10.4.0
      '@types/node':
        specifier: 22.15.18
        version: 22.15.18
      '@typescript-eslint/eslint-plugin':
        specifier: 8.32.1
        version: 8.32.1(@typescript-eslint/parser@8.32.1(eslint@9.27.0)(typescript@5.8.3))(eslint@9.27.0)(typescript@5.8.3)
      '@typescript-eslint/parser':
        specifier: 8.32.1
        version: 8.32.1(eslint@9.27.0)(typescript@5.8.3)
      eslint:
        specifier: 9.27.0
        version: 9.27.0
      eslint-config-prettier:
        specifier: 10.1.5
        version: 10.1.5(eslint@9.27.0)
      eslint-plugin-prettier:
        specifier: 5.4.0
        version: 5.4.0(eslint-config-prettier@10.1.5(eslint@9.27.0))(eslint@9.27.0)(prettier@3.5.3)
      jsdom:
        specifier: 26.1.0
        version: 26.1.0
      prettier:
        specifier: 3.5.3
        version: 3.5.3
      tsx:
        specifier: ^4.19.4
        version: 4.20.3
      typescript:
        specifier: 5.8.3
        version: 5.8.3
      typescript-eslint:
        specifier: 8.32.1
        version: 8.32.1(eslint@9.27.0)(typescript@5.8.3)
      vite:
        specifier: 6.3.5
        version: 6.3.5(@types/node@22.15.18)(tsx@4.20.3)
      vitest:
        specifier: 3.1.3
        version: 3.1.3(@types/node@22.15.18)(jsdom@26.1.0)(tsx@4.20.3)

packages:

  '@asamuzakjp/css-color@3.2.0':
    resolution: {integrity: sha512-K1A6z8tS3XsmCMM86xoWdn7Fkdn9m6RSVtocUrJYIwZnFVkng/PvkEoWtOWmP+Scc6saYWHWZYbndEEXxl24jw==}

  '@babel/code-frame@7.27.1':
    resolution: {integrity: sha512-cjQ7ZlQ0Mv3b47hABuTevyTuYN4i+loJKGeV9flcCgIK37cCXRh+L1bd3iBHlynerhQ7BhCkn2BPbQUL+rGqFg==}
    engines: {node: '>=6.9.0'}

  '@babel/helper-validator-identifier@7.27.1':
    resolution: {integrity: sha512-D2hP9eA+Sqx1kBZgzxZh0y1trbuU+JoDkiEwqhQ36nodYqJwyEIhPSdMNd7lOm/4io72luTPWH20Yda0xOuUow==}
    engines: {node: '>=6.9.0'}

  '@babel/runtime@7.27.4':
    resolution: {integrity: sha512-t3yaEOuGu9NlIZ+hIeGbBjFtZT7j2cb2tg0fuaJKeGotchRjjLfrBA9Kwf8quhpP1EUuxModQg04q/mBwyg8uA==}
    engines: {node: '>=6.9.0'}

  '@csstools/color-helpers@5.0.2':
    resolution: {integrity: sha512-JqWH1vsgdGcw2RR6VliXXdA0/59LttzlU8UlRT/iUUsEeWfYq8I+K0yhihEUTTHLRm1EXvpsCx3083EU15ecsA==}
    engines: {node: '>=18'}

  '@csstools/css-calc@2.1.4':
    resolution: {integrity: sha512-3N8oaj+0juUw/1H3YwmDDJXCgTB1gKU6Hc/bB502u9zR0q2vd786XJH9QfrKIEgFlZmhZiq6epXl4rHqhzsIgQ==}
    engines: {node: '>=18'}
    peerDependencies:
      '@csstools/css-parser-algorithms': ^3.0.5
      '@csstools/css-tokenizer': ^3.0.4

  '@csstools/css-color-parser@3.0.10':
    resolution: {integrity: sha512-TiJ5Ajr6WRd1r8HSiwJvZBiJOqtH86aHpUjq5aEKWHiII2Qfjqd/HCWKPOW8EP4vcspXbHnXrwIDlu5savQipg==}
    engines: {node: '>=18'}
    peerDependencies:
      '@csstools/css-parser-algorithms': ^3.0.5
      '@csstools/css-tokenizer': ^3.0.4

  '@csstools/css-parser-algorithms@3.0.5':
    resolution: {integrity: sha512-DaDeUkXZKjdGhgYaHNJTV9pV7Y9B3b644jCLs9Upc3VeNGg6LWARAT6O+Q+/COo+2gg/bM5rhpMAtf70WqfBdQ==}
    engines: {node: '>=18'}
    peerDependencies:
      '@csstools/css-tokenizer': ^3.0.4

  '@csstools/css-tokenizer@3.0.4':
    resolution: {integrity: sha512-Vd/9EVDiu6PPJt9yAh6roZP6El1xHrdvIVGjyBsHR0RYwNHgL7FJPyIIW4fANJNG6FtyZfvlRPpFI4ZM/lubvw==}
    engines: {node: '>=18'}

  '@esbuild/aix-ppc64@0.25.5':
    resolution: {integrity: sha512-9o3TMmpmftaCMepOdA5k/yDw8SfInyzWWTjYTFCX3kPSDJMROQTb8jg+h9Cnwnmm1vOzvxN7gIfB5V2ewpjtGA==}
    engines: {node: '>=18'}
    cpu: [ppc64]
    os: [aix]

  '@esbuild/android-arm64@0.25.5':
    resolution: {integrity: sha512-VGzGhj4lJO+TVGV1v8ntCZWJktV7SGCs3Pn1GRWI1SBFtRALoomm8k5E9Pmwg3HOAal2VDc2F9+PM/rEY6oIDg==}
    engines: {node: '>=18'}
    cpu: [arm64]
    os: [android]

  '@esbuild/android-arm@0.25.5':
    resolution: {integrity: sha512-AdJKSPeEHgi7/ZhuIPtcQKr5RQdo6OO2IL87JkianiMYMPbCtot9fxPbrMiBADOWWm3T2si9stAiVsGbTQFkbA==}
    engines: {node: '>=18'}
    cpu: [arm]
    os: [android]

  '@esbuild/android-x64@0.25.5':
    resolution: {integrity: sha512-D2GyJT1kjvO//drbRT3Hib9XPwQeWd9vZoBJn+bu/lVsOZ13cqNdDeqIF/xQ5/VmWvMduP6AmXvylO/PIc2isw==}
    engines: {node: '>=18'}
    cpu: [x64]
    os: [android]

  '@esbuild/darwin-arm64@0.25.5':
    resolution: {integrity: sha512-GtaBgammVvdF7aPIgH2jxMDdivezgFu6iKpmT+48+F8Hhg5J/sfnDieg0aeG/jfSvkYQU2/pceFPDKlqZzwnfQ==}
    engines: {node: '>=18'}
    cpu: [arm64]
    os: [darwin]

  '@esbuild/darwin-x64@0.25.5':
    resolution: {integrity: sha512-1iT4FVL0dJ76/q1wd7XDsXrSW+oLoquptvh4CLR4kITDtqi2e/xwXwdCVH8hVHU43wgJdsq7Gxuzcs6Iq/7bxQ==}
    engines: {node: '>=18'}
    cpu: [x64]
    os: [darwin]

  '@esbuild/freebsd-arm64@0.25.5':
    resolution: {integrity: sha512-nk4tGP3JThz4La38Uy/gzyXtpkPW8zSAmoUhK9xKKXdBCzKODMc2adkB2+8om9BDYugz+uGV7sLmpTYzvmz6Sw==}
    engines: {node: '>=18'}
    cpu: [arm64]
    os: [freebsd]

  '@esbuild/freebsd-x64@0.25.5':
    resolution: {integrity: sha512-PrikaNjiXdR2laW6OIjlbeuCPrPaAl0IwPIaRv+SMV8CiM8i2LqVUHFC1+8eORgWyY7yhQY+2U2fA55mBzReaw==}
    engines: {node: '>=18'}
    cpu: [x64]
    os: [freebsd]

  '@esbuild/linux-arm64@0.25.5':
    resolution: {integrity: sha512-Z9kfb1v6ZlGbWj8EJk9T6czVEjjq2ntSYLY2cw6pAZl4oKtfgQuS4HOq41M/BcoLPzrUbNd+R4BXFyH//nHxVg==}
    engines: {node: '>=18'}
    cpu: [arm64]
    os: [linux]

  '@esbuild/linux-arm@0.25.5':
    resolution: {integrity: sha512-cPzojwW2okgh7ZlRpcBEtsX7WBuqbLrNXqLU89GxWbNt6uIg78ET82qifUy3W6OVww6ZWobWub5oqZOVtwolfw==}
    engines: {node: '>=18'}
    cpu: [arm]
    os: [linux]

  '@esbuild/linux-ia32@0.25.5':
    resolution: {integrity: sha512-sQ7l00M8bSv36GLV95BVAdhJ2QsIbCuCjh/uYrWiMQSUuV+LpXwIqhgJDcvMTj+VsQmqAHL2yYaasENvJ7CDKA==}
    engines: {node: '>=18'}
    cpu: [ia32]
    os: [linux]

  '@esbuild/linux-loong64@0.25.5':
    resolution: {integrity: sha512-0ur7ae16hDUC4OL5iEnDb0tZHDxYmuQyhKhsPBV8f99f6Z9KQM02g33f93rNH5A30agMS46u2HP6qTdEt6Q1kg==}
    engines: {node: '>=18'}
    cpu: [loong64]
    os: [linux]

  '@esbuild/linux-mips64el@0.25.5':
    resolution: {integrity: sha512-kB/66P1OsHO5zLz0i6X0RxlQ+3cu0mkxS3TKFvkb5lin6uwZ/ttOkP3Z8lfR9mJOBk14ZwZ9182SIIWFGNmqmg==}
    engines: {node: '>=18'}
    cpu: [mips64el]
    os: [linux]

  '@esbuild/linux-ppc64@0.25.5':
    resolution: {integrity: sha512-UZCmJ7r9X2fe2D6jBmkLBMQetXPXIsZjQJCjgwpVDz+YMcS6oFR27alkgGv3Oqkv07bxdvw7fyB71/olceJhkQ==}
    engines: {node: '>=18'}
    cpu: [ppc64]
    os: [linux]

  '@esbuild/linux-riscv64@0.25.5':
    resolution: {integrity: sha512-kTxwu4mLyeOlsVIFPfQo+fQJAV9mh24xL+y+Bm6ej067sYANjyEw1dNHmvoqxJUCMnkBdKpvOn0Ahql6+4VyeA==}
    engines: {node: '>=18'}
    cpu: [riscv64]
    os: [linux]

  '@esbuild/linux-s390x@0.25.5':
    resolution: {integrity: sha512-K2dSKTKfmdh78uJ3NcWFiqyRrimfdinS5ErLSn3vluHNeHVnBAFWC8a4X5N+7FgVE1EjXS1QDZbpqZBjfrqMTQ==}
    engines: {node: '>=18'}
    cpu: [s390x]
    os: [linux]

  '@esbuild/linux-x64@0.25.5':
    resolution: {integrity: sha512-uhj8N2obKTE6pSZ+aMUbqq+1nXxNjZIIjCjGLfsWvVpy7gKCOL6rsY1MhRh9zLtUtAI7vpgLMK6DxjO8Qm9lJw==}
    engines: {node: '>=18'}
    cpu: [x64]
    os: [linux]

  '@esbuild/netbsd-arm64@0.25.5':
    resolution: {integrity: sha512-pwHtMP9viAy1oHPvgxtOv+OkduK5ugofNTVDilIzBLpoWAM16r7b/mxBvfpuQDpRQFMfuVr5aLcn4yveGvBZvw==}
    engines: {node: '>=18'}
    cpu: [arm64]
    os: [netbsd]

  '@esbuild/netbsd-x64@0.25.5':
    resolution: {integrity: sha512-WOb5fKrvVTRMfWFNCroYWWklbnXH0Q5rZppjq0vQIdlsQKuw6mdSihwSo4RV/YdQ5UCKKvBy7/0ZZYLBZKIbwQ==}
    engines: {node: '>=18'}
    cpu: [x64]
    os: [netbsd]

  '@esbuild/openbsd-arm64@0.25.5':
    resolution: {integrity: sha512-7A208+uQKgTxHd0G0uqZO8UjK2R0DDb4fDmERtARjSHWxqMTye4Erz4zZafx7Di9Cv+lNHYuncAkiGFySoD+Mw==}
    engines: {node: '>=18'}
    cpu: [arm64]
    os: [openbsd]

  '@esbuild/openbsd-x64@0.25.5':
    resolution: {integrity: sha512-G4hE405ErTWraiZ8UiSoesH8DaCsMm0Cay4fsFWOOUcz8b8rC6uCvnagr+gnioEjWn0wC+o1/TAHt+It+MpIMg==}
    engines: {node: '>=18'}
    cpu: [x64]
    os: [openbsd]

  '@esbuild/sunos-x64@0.25.5':
    resolution: {integrity: sha512-l+azKShMy7FxzY0Rj4RCt5VD/q8mG/e+mDivgspo+yL8zW7qEwctQ6YqKX34DTEleFAvCIUviCFX1SDZRSyMQA==}
    engines: {node: '>=18'}
    cpu: [x64]
    os: [sunos]

  '@esbuild/win32-arm64@0.25.5':
    resolution: {integrity: sha512-O2S7SNZzdcFG7eFKgvwUEZ2VG9D/sn/eIiz8XRZ1Q/DO5a3s76Xv0mdBzVM5j5R639lXQmPmSo0iRpHqUUrsxw==}
    engines: {node: '>=18'}
    cpu: [arm64]
    os: [win32]

  '@esbuild/win32-ia32@0.25.5':
    resolution: {integrity: sha512-onOJ02pqs9h1iMJ1PQphR+VZv8qBMQ77Klcsqv9CNW2w6yLqoURLcgERAIurY6QE63bbLuqgP9ATqajFLK5AMQ==}
    engines: {node: '>=18'}
    cpu: [ia32]
    os: [win32]

  '@esbuild/win32-x64@0.25.5':
    resolution: {integrity: sha512-TXv6YnJ8ZMVdX+SXWVBo/0p8LTcrUYngpWjvm91TMjjBQii7Oz11Lw5lbDV5Y0TzuhSJHwiH4hEtC1I42mMS0g==}
    engines: {node: '>=18'}
    cpu: [x64]
    os: [win32]

  '@eslint-community/eslint-utils@4.7.0':
    resolution: {integrity: sha512-dyybb3AcajC7uha6CvhdVRJqaKyn7w2YKqKyAN37NKYgZT36w+iRb0Dymmc5qEJ549c/S31cMMSFd75bteCpCw==}
    engines: {node: ^12.22.0 || ^14.17.0 || >=16.0.0}
    peerDependencies:
      eslint: ^6.0.0 || ^7.0.0 || >=8.0.0

  '@eslint-community/regexpp@4.12.1':
    resolution: {integrity: sha512-CCZCDJuduB9OUkFkY2IgppNZMi2lBQgD2qzwXkEia16cge2pijY/aXi96CJMquDMn3nJdlPV1A5KrJEXwfLNzQ==}
    engines: {node: ^12.0.0 || ^14.0.0 || >=16.0.0}

  '@eslint/config-array@0.20.0':
    resolution: {integrity: sha512-fxlS1kkIjx8+vy2SjuCB94q3htSNrufYTXubwiBFeaQHbH6Ipi43gFJq2zCMt6PHhImH3Xmr0NksKDvchWlpQQ==}
    engines: {node: ^18.18.0 || ^20.9.0 || >=21.1.0}

  '@eslint/config-helpers@0.2.2':
    resolution: {integrity: sha512-+GPzk8PlG0sPpzdU5ZvIRMPidzAnZDl/s9L+y13iodqvb8leL53bTannOrQ/Im7UkpsmFU5Ily5U60LWixnmLg==}
    engines: {node: ^18.18.0 || ^20.9.0 || >=21.1.0}

  '@eslint/core@0.14.0':
    resolution: {integrity: sha512-qIbV0/JZr7iSDjqAc60IqbLdsj9GDt16xQtWD+B78d/HAlvysGdZZ6rpJHGAc2T0FQx1X6thsSPdnoiGKdNtdg==}
    engines: {node: ^18.18.0 || ^20.9.0 || >=21.1.0}

  '@eslint/eslintrc@3.3.1':
    resolution: {integrity: sha512-gtF186CXhIl1p4pJNGZw8Yc6RlshoePRvE0X91oPGb3vZ8pM3qOS9W9NGPat9LziaBV7XrJWGylNQXkGcnM3IQ==}
    engines: {node: ^18.18.0 || ^20.9.0 || >=21.1.0}

  '@eslint/js@9.27.0':
    resolution: {integrity: sha512-G5JD9Tu5HJEu4z2Uo4aHY2sLV64B7CDMXxFzqzjl3NKd6RVzSXNoE80jk7Y0lJkTTkjiIhBAqmlYwjuBY3tvpA==}
    engines: {node: ^18.18.0 || ^20.9.0 || >=21.1.0}

  '@eslint/object-schema@2.1.6':
    resolution: {integrity: sha512-RBMg5FRL0I0gs51M/guSAj5/e14VQ4tpZnQNWwuDT66P14I43ItmPfIZRhO9fUVIPOAQXU47atlywZ/czoqFPA==}
    engines: {node: ^18.18.0 || ^20.9.0 || >=21.1.0}

  '@eslint/plugin-kit@0.3.1':
    resolution: {integrity: sha512-0J+zgWxHN+xXONWIyPWKFMgVuJoZuGiIFu8yxk7RJjxkzpGmyja5wRFqZIVtjDVOQpV+Rw0iOAjYPE2eQyjr0w==}
    engines: {node: ^18.18.0 || ^20.9.0 || >=21.1.0}

  '@floating-ui/core@1.7.0':
    resolution: {integrity: sha512-FRdBLykrPPA6P76GGGqlex/e7fbe0F1ykgxHYNXQsH/iTEtjMj/f9bpY5oQqbjt5VgZvgz/uKXbGuROijh3VLA==}

  '@floating-ui/dom@1.7.0':
    resolution: {integrity: sha512-lGTor4VlXcesUMh1cupTUTDoCxMb0V6bm3CnxHzQcw8Eaf1jQbgQX4i02fYgT0vJ82tb5MZ4CZk1LRGkktJCzg==}

  '@floating-ui/utils@0.2.9':
    resolution: {integrity: sha512-MDWhGtE+eHw5JW7lq4qhc5yRLS11ERl1c7Z6Xd0a58DozHES6EnNNwUWbMiG4J9Cgj053Bhk8zvlhFYKVhULwg==}

  '@humanfs/core@0.19.1':
    resolution: {integrity: sha512-5DyQ4+1JEUzejeK1JGICcideyfUbGixgS9jNgex5nqkW+cY7WZhxBigmieN5Qnw9ZosSNVC9KQKyb+GUaGyKUA==}
    engines: {node: '>=18.18.0'}

  '@humanfs/node@0.16.6':
    resolution: {integrity: sha512-YuI2ZHQL78Q5HbhDiBA1X4LmYdXCKCMQIfw0pw7piHJwyREFebJUvrQN4cMssyES6x+vfUbx1CIpaQUKYdQZOw==}
    engines: {node: '>=18.18.0'}

  '@humanwhocodes/module-importer@1.0.1':
    resolution: {integrity: sha512-bxveV4V8v5Yb4ncFTT3rPSgZBOpCkjfK0y4oVVVJwIuDVBRMDXrPyXRL988i5ap9m9bnyEEjWfm5WkBmtffLfA==}
    engines: {node: '>=12.22'}

  '@humanwhocodes/retry@0.3.1':
    resolution: {integrity: sha512-JBxkERygn7Bv/GbN5Rv8Ul6LVknS+5Bp6RgDC/O8gEBU/yeH5Ui5C/OlWrTb6qct7LjjfT6Re2NxB0ln0yYybA==}
    engines: {node: '>=18.18'}

  '@humanwhocodes/retry@0.4.3':
    resolution: {integrity: sha512-bV0Tgo9K4hfPCek+aMAn81RppFKv2ySDQeMoSZuvTASywNTnVJCArCZE2FWqpvIatKu7VMRLWlR1EazvVhDyhQ==}
    engines: {node: '>=18.18'}

  '@jridgewell/sourcemap-codec@1.5.0':
    resolution: {integrity: sha512-gv3ZRaISU3fjPAgNsriBRqGWQL6quFx04YMPW/zD8XMLsU32mhCCbfbO6KZFLjvYpCZ8zyDEgqsgf+PwPaM7GQ==}

  '@nodelib/fs.scandir@2.1.5':
    resolution: {integrity: sha512-vq24Bq3ym5HEQm2NKCr3yXDwjc7vTsEThRDnkp2DK9p1uqLR+DHurm/NOTo0KG7HYHU7eppKZj3MyqYuMBf62g==}
    engines: {node: '>= 8'}

  '@nodelib/fs.stat@2.0.5':
    resolution: {integrity: sha512-RkhPPp2zrqDAQA/2jNhnztcPAlv64XdhIp7a7454A5ovI7Bukxgt7MX7udwAu3zg1DcpPU0rz3VV1SeaqvY4+A==}
    engines: {node: '>= 8'}

  '@nodelib/fs.walk@1.2.8':
    resolution: {integrity: sha512-oGB+UxlgWcgQkgwo8GcEGwemoTFt3FIO9ababBmaGwXIoBKZ+GTy0pP185beGg7Llih/NSHSV2XAs1lnznocSg==}
    engines: {node: '>= 8'}

  '@pkgr/core@0.2.7':
    resolution: {integrity: sha512-YLT9Zo3oNPJoBjBc4q8G2mjU4tqIbf5CEOORbUUr48dCD9q3umJ3IPlVqOqDakPfd2HuwccBaqlGhN4Gmr5OWg==}
    engines: {node: ^12.20.0 || ^14.18.0 || >=16.0.0}

  '@rollup/rollup-android-arm-eabi@4.41.1':
    resolution: {integrity: sha512-NELNvyEWZ6R9QMkiytB4/L4zSEaBC03KIXEghptLGLZWJ6VPrL63ooZQCOnlx36aQPGhzuOMwDerC1Eb2VmrLw==}
    cpu: [arm]
    os: [android]

  '@rollup/rollup-android-arm64@4.41.1':
    resolution: {integrity: sha512-DXdQe1BJ6TK47ukAoZLehRHhfKnKg9BjnQYUu9gzhI8Mwa1d2fzxA1aw2JixHVl403bwp1+/o/NhhHtxWJBgEA==}
    cpu: [arm64]
    os: [android]

  '@rollup/rollup-darwin-arm64@4.41.1':
    resolution: {integrity: sha512-5afxvwszzdulsU2w8JKWwY8/sJOLPzf0e1bFuvcW5h9zsEg+RQAojdW0ux2zyYAz7R8HvvzKCjLNJhVq965U7w==}
    cpu: [arm64]
    os: [darwin]

  '@rollup/rollup-darwin-x64@4.41.1':
    resolution: {integrity: sha512-egpJACny8QOdHNNMZKf8xY0Is6gIMz+tuqXlusxquWu3F833DcMwmGM7WlvCO9sB3OsPjdC4U0wHw5FabzCGZg==}
    cpu: [x64]
    os: [darwin]

  '@rollup/rollup-freebsd-arm64@4.41.1':
    resolution: {integrity: sha512-DBVMZH5vbjgRk3r0OzgjS38z+atlupJ7xfKIDJdZZL6sM6wjfDNo64aowcLPKIx7LMQi8vybB56uh1Ftck/Atg==}
    cpu: [arm64]
    os: [freebsd]

  '@rollup/rollup-freebsd-x64@4.41.1':
    resolution: {integrity: sha512-3FkydeohozEskBxNWEIbPfOE0aqQgB6ttTkJ159uWOFn42VLyfAiyD9UK5mhu+ItWzft60DycIN1Xdgiy8o/SA==}
    cpu: [x64]
    os: [freebsd]

  '@rollup/rollup-linux-arm-gnueabihf@4.41.1':
    resolution: {integrity: sha512-wC53ZNDgt0pqx5xCAgNunkTzFE8GTgdZ9EwYGVcg+jEjJdZGtq9xPjDnFgfFozQI/Xm1mh+D9YlYtl+ueswNEg==}
    cpu: [arm]
    os: [linux]

  '@rollup/rollup-linux-arm-musleabihf@4.41.1':
    resolution: {integrity: sha512-jwKCca1gbZkZLhLRtsrka5N8sFAaxrGz/7wRJ8Wwvq3jug7toO21vWlViihG85ei7uJTpzbXZRcORotE+xyrLA==}
    cpu: [arm]
    os: [linux]

  '@rollup/rollup-linux-arm64-gnu@4.41.1':
    resolution: {integrity: sha512-g0UBcNknsmmNQ8V2d/zD2P7WWfJKU0F1nu0k5pW4rvdb+BIqMm8ToluW/eeRmxCared5dD76lS04uL4UaNgpNA==}
    cpu: [arm64]
    os: [linux]

  '@rollup/rollup-linux-arm64-musl@4.41.1':
    resolution: {integrity: sha512-XZpeGB5TKEZWzIrj7sXr+BEaSgo/ma/kCgrZgL0oo5qdB1JlTzIYQKel/RmhT6vMAvOdM2teYlAaOGJpJ9lahg==}
    cpu: [arm64]
    os: [linux]

  '@rollup/rollup-linux-loongarch64-gnu@4.41.1':
    resolution: {integrity: sha512-bkCfDJ4qzWfFRCNt5RVV4DOw6KEgFTUZi2r2RuYhGWC8WhCA8lCAJhDeAmrM/fdiAH54m0mA0Vk2FGRPyzI+tw==}
    cpu: [loong64]
    os: [linux]

  '@rollup/rollup-linux-powerpc64le-gnu@4.41.1':
    resolution: {integrity: sha512-3mr3Xm+gvMX+/8EKogIZSIEF0WUu0HL9di+YWlJpO8CQBnoLAEL/roTCxuLncEdgcfJcvA4UMOf+2dnjl4Ut1A==}
    cpu: [ppc64]
    os: [linux]

  '@rollup/rollup-linux-riscv64-gnu@4.41.1':
    resolution: {integrity: sha512-3rwCIh6MQ1LGrvKJitQjZFuQnT2wxfU+ivhNBzmxXTXPllewOF7JR1s2vMX/tWtUYFgphygxjqMl76q4aMotGw==}
    cpu: [riscv64]
    os: [linux]

  '@rollup/rollup-linux-riscv64-musl@4.41.1':
    resolution: {integrity: sha512-LdIUOb3gvfmpkgFZuccNa2uYiqtgZAz3PTzjuM5bH3nvuy9ty6RGc/Q0+HDFrHrizJGVpjnTZ1yS5TNNjFlklw==}
    cpu: [riscv64]
    os: [linux]

  '@rollup/rollup-linux-s390x-gnu@4.41.1':
    resolution: {integrity: sha512-oIE6M8WC9ma6xYqjvPhzZYk6NbobIURvP/lEbh7FWplcMO6gn7MM2yHKA1eC/GvYwzNKK/1LYgqzdkZ8YFxR8g==}
    cpu: [s390x]
    os: [linux]

  '@rollup/rollup-linux-x64-gnu@4.41.1':
    resolution: {integrity: sha512-cWBOvayNvA+SyeQMp79BHPK8ws6sHSsYnK5zDcsC3Hsxr1dgTABKjMnMslPq1DvZIp6uO7kIWhiGwaTdR4Og9A==}
    cpu: [x64]
    os: [linux]

  '@rollup/rollup-linux-x64-musl@4.41.1':
    resolution: {integrity: sha512-y5CbN44M+pUCdGDlZFzGGBSKCA4A/J2ZH4edTYSSxFg7ce1Xt3GtydbVKWLlzL+INfFIZAEg1ZV6hh9+QQf9YQ==}
    cpu: [x64]
    os: [linux]

  '@rollup/rollup-win32-arm64-msvc@4.41.1':
    resolution: {integrity: sha512-lZkCxIrjlJlMt1dLO/FbpZbzt6J/A8p4DnqzSa4PWqPEUUUnzXLeki/iyPLfV0BmHItlYgHUqJe+3KiyydmiNQ==}
    cpu: [arm64]
    os: [win32]

  '@rollup/rollup-win32-ia32-msvc@4.41.1':
    resolution: {integrity: sha512-+psFT9+pIh2iuGsxFYYa/LhS5MFKmuivRsx9iPJWNSGbh2XVEjk90fmpUEjCnILPEPJnikAU6SFDiEUyOv90Pg==}
    cpu: [ia32]
    os: [win32]

  '@rollup/rollup-win32-x64-msvc@4.41.1':
    resolution: {integrity: sha512-Wq2zpapRYLfi4aKxf2Xff0tN+7slj2d4R87WEzqw7ZLsVvO5zwYCIuEGSZYiK41+GlwUo1HiR+GdkLEJnCKTCw==}
    cpu: [x64]
    os: [win32]

<<<<<<< HEAD
  '@tempots/dom@28.2.0':
    resolution: {integrity: sha512-FRXk6NkMK7XToke81DUX5K48084ftdlhn8Wy5gxPxOaknRKQBJJOaxHHLBhPvlHzzqwcKM6DMV3nkPvYr+o6tg==}

  '@tempots/std@0.22.0':
    resolution: {integrity: sha512-xJX+DgbYyvLtAdYf5UPr7zJaTRLWYTuq3rnjSqgSnQtuvQYkpRbQoe2Hi8nxLd3WwwTAlw+NzpZcT7iUhbvieQ==}

  '@tempots/ui@5.2.0':
    resolution: {integrity: sha512-xolrAcrvNN/+Pu8ZWYhT7NshWPsHtvWLbRuuL4w0na6B3HWVmr/VQ7zmqWj/W70dnFntxXKIBID3TBZ9MEfN0A==}
    peerDependencies:
      '@tempots/std': 0.22.0
=======
  '@tempots/dom@28.3.0':
    resolution: {integrity: sha512-4aZtb/Pa0XrFSdRdA2QL6yWH+2311OZ0mmHes/H1VOTecIinCLofgrrMSMtWgMjasmyay7nlNV9F9HqBrTIKrA==}

  '@tempots/std@0.22.1':
    resolution: {integrity: sha512-5cRPTMf4pRRCkuSa5VRKswv44WriBePNOMFtibXjzdoNL6iZvDAIGqFsuzRI20VsbHNjOjRMsk0zj33I/ARAFQ==}

  '@tempots/ui@6.2.0':
    resolution: {integrity: sha512-hnn4LoZdK80qHFnoXmeZeYftNOr53PiBGCVs6TMMvF1xxYgdFcObqx4CQhQUdr+PNIVl2N0mL54L5qbSP5/r2g==}
    peerDependencies:
      '@tempots/std': 0.22.1
>>>>>>> 3cf13484

  '@testing-library/dom@10.4.0':
    resolution: {integrity: sha512-pemlzrSESWbdAloYml3bAJMEfNh1Z7EduzqPKprCH5S341frlpYnUEW0H72dLxa6IsYr+mPno20GiSm+h9dEdQ==}
    engines: {node: '>=18'}

  '@types/aria-query@5.0.4':
    resolution: {integrity: sha512-rfT93uj5s0PRL7EzccGMs3brplhcrghnDoV26NqKhCAS1hVo+WdNsPvE/yb6ilfr5hi2MEk6d5EWJTKdxg8jVw==}

  '@types/estree@1.0.7':
    resolution: {integrity: sha512-w28IoSUCJpidD/TGviZwwMJckNESJZXFu7NBZ5YJ4mEUnNraUn9Pm8HSZm/jDF1pDWYKspWE7oVphigUPRakIQ==}

  '@types/fs-extra@11.0.4':
    resolution: {integrity: sha512-yTbItCNreRooED33qjunPthRcSjERP1r4MqCZc7wv0u2sUkzTFp45tgUfS5+r7FrZPdmCCNflLhVSP/o+SemsQ==}

  '@types/json-schema@7.0.15':
    resolution: {integrity: sha512-5+fP8P8MFNC+AyZCDxrB2pkZFPGzqQWUzpSeuuVLvm8VMcorNYavBqoFcxK8bQz4Qsbn4oUEEem4wDLfcysGHA==}

  '@types/jsonfile@6.1.4':
    resolution: {integrity: sha512-D5qGUYwjvnNNextdU59/+fI+spnwtTFmyQP0h+PfIOSkNfpU6AOICUOkm4i0OnSk+NyjdPJrxCDro0sJsWlRpQ==}

  '@types/node@22.15.18':
    resolution: {integrity: sha512-v1DKRfUdyW+jJhZNEI1PYy29S2YRxMV5AOO/x/SjKmW0acCIOqmbj6Haf9eHAhsPmrhlHSxEhv/1WszcLWV4cg==}

  '@typescript-eslint/eslint-plugin@8.32.1':
    resolution: {integrity: sha512-6u6Plg9nP/J1GRpe/vcjjabo6Uc5YQPAMxsgQyGC/I0RuukiG1wIe3+Vtg3IrSCVJDmqK3j8adrtzXSENRtFgg==}
    engines: {node: ^18.18.0 || ^20.9.0 || >=21.1.0}
    peerDependencies:
      '@typescript-eslint/parser': ^8.0.0 || ^8.0.0-alpha.0
      eslint: ^8.57.0 || ^9.0.0
      typescript: '>=4.8.4 <5.9.0'

  '@typescript-eslint/parser@8.32.1':
    resolution: {integrity: sha512-LKMrmwCPoLhM45Z00O1ulb6jwyVr2kr3XJp+G+tSEZcbauNnScewcQwtJqXDhXeYPDEjZ8C1SjXm015CirEmGg==}
    engines: {node: ^18.18.0 || ^20.9.0 || >=21.1.0}
    peerDependencies:
      eslint: ^8.57.0 || ^9.0.0
      typescript: '>=4.8.4 <5.9.0'

  '@typescript-eslint/scope-manager@8.32.1':
    resolution: {integrity: sha512-7IsIaIDeZn7kffk7qXC3o6Z4UblZJKV3UBpkvRNpr5NSyLji7tvTcvmnMNYuYLyh26mN8W723xpo3i4MlD33vA==}
    engines: {node: ^18.18.0 || ^20.9.0 || >=21.1.0}

  '@typescript-eslint/type-utils@8.32.1':
    resolution: {integrity: sha512-mv9YpQGA8iIsl5KyUPi+FGLm7+bA4fgXaeRcFKRDRwDMu4iwrSHeDPipwueNXhdIIZltwCJv+NkxftECbIZWfA==}
    engines: {node: ^18.18.0 || ^20.9.0 || >=21.1.0}
    peerDependencies:
      eslint: ^8.57.0 || ^9.0.0
      typescript: '>=4.8.4 <5.9.0'

  '@typescript-eslint/types@8.32.1':
    resolution: {integrity: sha512-YmybwXUJcgGqgAp6bEsgpPXEg6dcCyPyCSr0CAAueacR/CCBi25G3V8gGQ2kRzQRBNol7VQknxMs9HvVa9Rvfg==}
    engines: {node: ^18.18.0 || ^20.9.0 || >=21.1.0}

  '@typescript-eslint/typescript-estree@8.32.1':
    resolution: {integrity: sha512-Y3AP9EIfYwBb4kWGb+simvPaqQoT5oJuzzj9m0i6FCY6SPvlomY2Ei4UEMm7+FXtlNJbor80ximyslzaQF6xhg==}
    engines: {node: ^18.18.0 || ^20.9.0 || >=21.1.0}
    peerDependencies:
      typescript: '>=4.8.4 <5.9.0'

  '@typescript-eslint/utils@8.32.1':
    resolution: {integrity: sha512-DsSFNIgLSrc89gpq1LJB7Hm1YpuhK086DRDJSNrewcGvYloWW1vZLHBTIvarKZDcAORIy/uWNx8Gad+4oMpkSA==}
    engines: {node: ^18.18.0 || ^20.9.0 || >=21.1.0}
    peerDependencies:
      eslint: ^8.57.0 || ^9.0.0
      typescript: '>=4.8.4 <5.9.0'

  '@typescript-eslint/visitor-keys@8.32.1':
    resolution: {integrity: sha512-ar0tjQfObzhSaW3C3QNmTc5ofj0hDoNQ5XWrCy6zDyabdr0TWhCkClp+rywGNj/odAFBVzzJrK4tEq5M4Hmu4w==}
    engines: {node: ^18.18.0 || ^20.9.0 || >=21.1.0}

  '@vitest/expect@3.1.3':
    resolution: {integrity: sha512-7FTQQuuLKmN1Ig/h+h/GO+44Q1IlglPlR2es4ab7Yvfx+Uk5xsv+Ykk+MEt/M2Yn/xGmzaLKxGw2lgy2bwuYqg==}

  '@vitest/mocker@3.1.3':
    resolution: {integrity: sha512-PJbLjonJK82uCWHjzgBJZuR7zmAOrSvKk1QBxrennDIgtH4uK0TB1PvYmc0XBCigxxtiAVPfWtAdy4lpz8SQGQ==}
    peerDependencies:
      msw: ^2.4.9
      vite: ^5.0.0 || ^6.0.0
    peerDependenciesMeta:
      msw:
        optional: true
      vite:
        optional: true

  '@vitest/pretty-format@3.1.3':
    resolution: {integrity: sha512-i6FDiBeJUGLDKADw2Gb01UtUNb12yyXAqC/mmRWuYl+m/U9GS7s8us5ONmGkGpUUo7/iAYzI2ePVfOZTYvUifA==}

  '@vitest/pretty-format@3.1.4':
    resolution: {integrity: sha512-cqv9H9GvAEoTaoq+cYqUTCGscUjKqlJZC7PRwY5FMySVj5J+xOm1KQcCiYHJOEzOKRUhLH4R2pTwvFlWCEScsg==}

  '@vitest/runner@3.1.3':
    resolution: {integrity: sha512-Tae+ogtlNfFei5DggOsSUvkIaSuVywujMj6HzR97AHK6XK8i3BuVyIifWAm/sE3a15lF5RH9yQIrbXYuo0IFyA==}

  '@vitest/snapshot@3.1.3':
    resolution: {integrity: sha512-XVa5OPNTYUsyqG9skuUkFzAeFnEzDp8hQu7kZ0N25B1+6KjGm4hWLtURyBbsIAOekfWQ7Wuz/N/XXzgYO3deWQ==}

  '@vitest/spy@3.1.3':
    resolution: {integrity: sha512-x6w+ctOEmEXdWaa6TO4ilb7l9DxPR5bwEb6hILKuxfU1NqWT2mpJD9NJN7t3OTfxmVlOMrvtoFJGdgyzZ605lQ==}

  '@vitest/utils@3.1.3':
    resolution: {integrity: sha512-2Ltrpht4OmHO9+c/nmHtF09HWiyWdworqnHIwjfvDyWjuwKbdkcS9AnhsDn+8E2RM4x++foD1/tNuLPVvWG1Rg==}

  '@zeit/schemas@2.36.0':
    resolution: {integrity: sha512-7kjMwcChYEzMKjeex9ZFXkt1AyNov9R5HZtjBKVsmVpw7pa7ZtlCGvCBC2vnnXctaYN+aRI61HjIqeetZW5ROg==}

  accepts@1.3.8:
    resolution: {integrity: sha512-PYAthTa2m2VKxuvSD3DPC/Gy+U+sOA1LAuT8mkmRuvw+NACSaeXEQ+NHcVF7rONl6qcaxV3Uuemwawk+7+SJLw==}
    engines: {node: '>= 0.6'}

  acorn-jsx@5.3.2:
    resolution: {integrity: sha512-rq9s+JNhf0IChjtDXxllJ7g41oZk5SlXtp0LHwyA5cejwn7vKmKp4pPri6YEePv2PU65sAsegbXtIinmDFDXgQ==}
    peerDependencies:
      acorn: ^6.0.0 || ^7.0.0 || ^8.0.0

  acorn@8.14.1:
    resolution: {integrity: sha512-OvQ/2pUDKmgfCg++xsTX1wGxfTaszcHVcTctW4UJB4hibJx2HXxxO5UmVgyjMa+ZDsiaf5wWLXYpRWMmBI0QHg==}
    engines: {node: '>=0.4.0'}
    hasBin: true

  agent-base@7.1.3:
    resolution: {integrity: sha512-jRR5wdylq8CkOe6hei19GGZnxM6rBGwFl3Bg0YItGDimvjGtAvdZk4Pu6Cl4u4Igsws4a1fd1Vq3ezrhn4KmFw==}
    engines: {node: '>= 14'}

  ajv@6.12.6:
    resolution: {integrity: sha512-j3fVLgvTo527anyYyJOGTYJbG+vnnQYvE0m5mmkc1TK+nxAppkCLMIL0aZ4dblVCNoGShhm+kzE4ZUykBoMg4g==}

  ajv@8.12.0:
    resolution: {integrity: sha512-sRu1kpcO9yLtYxBKvqfTeh9KzZEwO3STyX1HT+4CaDzC6HpTGYhIhPIzj9XuKU7KYDwnaeh5hcOwjy1QuJzBPA==}

  ansi-align@3.0.1:
    resolution: {integrity: sha512-IOfwwBF5iczOjp/WeY4YxyjqAFMQoZufdQWDd19SEExbVLNXqvpzSJ/M7Za4/sCPmQ0+GRquoA7bGcINcxew6w==}

  ansi-regex@5.0.1:
    resolution: {integrity: sha512-quJQXlTSUGL2LH9SUXo8VwsY4soanhgo6LNSm84E1LBcE8s3O0wpdiRzyR9z/ZZJMlMWv37qOOb9pdJlMUEKFQ==}
    engines: {node: '>=8'}

  ansi-regex@6.1.0:
    resolution: {integrity: sha512-7HSX4QQb4CspciLpVFwyRe79O3xsIZDDLER21kERQ71oaPodF8jL725AgJMFAYbooIqolJoRLuM81SpeUkpkvA==}
    engines: {node: '>=12'}

  ansi-styles@4.3.0:
    resolution: {integrity: sha512-zbB9rCJAT1rbjiVDb2hqKFHNYLxgtk8NURxZ3IZwD3F6NtxbXZQCnnSi1Lkx+IDohdPlFp222wVALIheZJQSEg==}
    engines: {node: '>=8'}

  ansi-styles@5.2.0:
    resolution: {integrity: sha512-Cxwpt2SfTzTtXcfOlzGEee8O+c+MmUgGrNiBcXnuWxuFJHe6a5Hz7qwhwe5OgaSYI0IJvkLqWX1ASG+cJOkEiA==}
    engines: {node: '>=10'}

  ansi-styles@6.2.1:
    resolution: {integrity: sha512-bN798gFfQX+viw3R7yrGWRqnrN2oRkEkUjjl4JNn4E8GxxbjtG3FbrEIIY3l8/hrwUwIeCZvi4QuOTP4MErVug==}
    engines: {node: '>=12'}

  arch@2.2.0:
    resolution: {integrity: sha512-Of/R0wqp83cgHozfIYLbBMnej79U/SVGOOyuB3VVFv1NRM/PSFMK12x9KVtiYzJqmnU5WR2qp0Z5rHb7sWGnFQ==}

  arg@5.0.2:
    resolution: {integrity: sha512-PYjyFOLKQ9y57JvQ6QLo8dAgNqswh8M1RMJYdQduT6xbWSgK36P/Z/v+p888pM69jMMfS8Xd8F6I1kQ/I9HUGg==}

  argparse@2.0.1:
    resolution: {integrity: sha512-8+9WqebbFzpX9OR+Wa6O29asIogeRMzcGtAINdpMHHyAg10f05aSFVBbcEqGf/PXw1EjAZ+q2/bEBg3DvurK3Q==}

  aria-query@5.3.0:
    resolution: {integrity: sha512-b0P0sZPKtyu8HkeRAfCq0IfURZK+SuwMjY1UXGBU27wpAiTwQAIlq56IbIO+ytk/JjS1fMR14ee5WBBfKi5J6A==}

  assertion-error@2.0.1:
    resolution: {integrity: sha512-Izi8RQcffqCeNVgFigKli1ssklIbpHnCYc6AknXGYoB6grJqyeby7jv12JUQgmTAnIDnbck1uxksT4dzN3PWBA==}
    engines: {node: '>=12'}

  balanced-match@1.0.2:
    resolution: {integrity: sha512-3oSeUO0TMV67hN1AmbXsK4yaqU7tjiHlbxRDZOpH0KW9+CeX4bRAaX0Anxt0tx2MrpRpWwQaPwIlISEJhYU5Pw==}

  boolbase@1.0.0:
    resolution: {integrity: sha512-JZOSA7Mo9sNGB8+UjSgzdLtokWAky1zbztM3WRLCbZ70/3cTANmQmOdR7y2g+J0e2WXywy1yS468tY+IruqEww==}

  boxen@7.0.0:
    resolution: {integrity: sha512-j//dBVuyacJbvW+tvZ9HuH03fZ46QcaKvvhZickZqtB271DxJ7SNRSNxrV/dZX0085m7hISRZWbzWlJvx/rHSg==}
    engines: {node: '>=14.16'}

  brace-expansion@1.1.11:
    resolution: {integrity: sha512-iCuPHDFgrHX7H2vEI/5xpz07zSHB00TpugqhmYtVmMO6518mCuRMoOYFldEBl0g187ufozdaHgWKcYFb61qGiA==}

  brace-expansion@2.0.1:
    resolution: {integrity: sha512-XnAIvQ8eM+kC6aULx6wuQiwVsnzsi9d3WxzV3FpWTGA19F621kwdbsAcFKXgKUHZWsy+mY6iL1sHTxWEFCytDA==}

  braces@3.0.3:
    resolution: {integrity: sha512-yQbXgO/OSZVD2IsiLlro+7Hf6Q18EJrKSEsdoMzKePKXct3gvD8oLcOQdIzGupr5Fj+EDe8gO/lxc1BzfMpxvA==}
    engines: {node: '>=8'}

  bytes@3.0.0:
    resolution: {integrity: sha512-pMhOfFDPiv9t5jjIXkHosWmkSyQbvsgEVNkz0ERHbuLh2T/7j4Mqqpz523Fe8MVY89KC6Sh/QfS2sM+SjgFDcw==}
    engines: {node: '>= 0.8'}

  cac@6.7.14:
    resolution: {integrity: sha512-b6Ilus+c3RrdDk+JhLKUAQfzzgLEPy6wcXqS7f/xe1EETvsDP6GORG7SFuOs6cID5YkqchW/LXZbX5bc8j7ZcQ==}
    engines: {node: '>=8'}

  callsites@3.1.0:
    resolution: {integrity: sha512-P8BjAsXvZS+VIDUI11hHCQEv74YT67YUi5JJFNWIqL235sBmjX4+qx9Muvls5ivyNENctx46xQLQ3aTuE7ssaQ==}
    engines: {node: '>=6'}

  camelcase@7.0.1:
    resolution: {integrity: sha512-xlx1yCK2Oc1APsPXDL2LdlNP6+uu8OCDdhOBSVT279M/S+y75O30C2VuD8T2ogdePBBl7PfPF4504tnLgX3zfw==}
    engines: {node: '>=14.16'}

  chai@5.2.0:
    resolution: {integrity: sha512-mCuXncKXk5iCLhfhwTc0izo0gtEmpz5CtG2y8GiOINBlMVS6v8TMRc5TaLWKS6692m9+dVVfzgeVxR5UxWHTYw==}
    engines: {node: '>=12'}

  chalk-template@0.4.0:
    resolution: {integrity: sha512-/ghrgmhfY8RaSdeo43hNXxpoHAtxdbskUHjPpfqUWGttFgycUhYPGx3YZBCnUCvOa7Doivn1IZec3DEGFoMgLg==}
    engines: {node: '>=12'}

  chalk@4.1.2:
    resolution: {integrity: sha512-oKnbhFyRIXpUuez8iBMmyEa4nbj4IOQyuhc/wy9kY7/WVPcwIO9VA668Pu8RkO7+0G76SLROeyw9CpQ061i4mA==}
    engines: {node: '>=10'}

  chalk@5.0.1:
    resolution: {integrity: sha512-Fo07WOYGqMfCWHOzSXOt2CxDbC6skS/jO9ynEcmpANMoPrD+W1r1K6Vx7iNm+AQmETU1Xr2t+n8nzkV9t6xh3w==}
    engines: {node: ^12.17.0 || ^14.13 || >=16.0.0}

  check-error@2.1.1:
    resolution: {integrity: sha512-OAlb+T7V4Op9OwdkjmguYRqncdlx5JiofwOAUkmTF+jNdHwzTaTs4sRAGpzLF3oOz5xAyDGrPgeIDFQmDOTiJw==}
    engines: {node: '>= 16'}

  cheerio-select@2.1.0:
    resolution: {integrity: sha512-9v9kG0LvzrlcungtnJtpGNxY+fzECQKhK4EGJX2vByejiMX84MFNQw4UxPJl3bFbTMw+Dfs37XaIkCwTZfLh4g==}

  cheerio@1.1.0:
    resolution: {integrity: sha512-+0hMx9eYhJvWbgpKV9hN7jg0JcwydpopZE4hgi+KvQtByZXPp04NiCWU0LzcAbP63abZckIHkTQaXVF52mX3xQ==}
    engines: {node: '>=18.17'}

  cli-boxes@3.0.0:
    resolution: {integrity: sha512-/lzGpEWL/8PfI0BmBOPRwp0c/wFNX1RdUML3jK/RcSBA9T8mZDdQpqYBKtCFTOfQbwPqWEOpjqW+Fnayc0969g==}
    engines: {node: '>=10'}

  clipboardy@3.0.0:
    resolution: {integrity: sha512-Su+uU5sr1jkUy1sGRpLKjKrvEOVXgSgiSInwa/qeID6aJ07yh+5NWc3h2QfjHjBnfX4LhtFcuAWKUsJ3r+fjbg==}
    engines: {node: ^12.20.0 || ^14.13.1 || >=16.0.0}

  color-convert@2.0.1:
    resolution: {integrity: sha512-RRECPsj7iu/xb5oKYcsFHSppFNnsj/52OVTRKb4zP5onXwVF3zVmmToNcOfGC+CRDpfK/U584fMg38ZHCaElKQ==}
    engines: {node: '>=7.0.0'}

  color-name@1.1.4:
    resolution: {integrity: sha512-dOy+3AuW3a2wNbZHIuMZpTcgjGuLU/uBL/ubcZF9OXbDo8ff4O8yVp5Bf0efS8uEoYo5q4Fx7dY9OgQGXgAsQA==}

  compressible@2.0.18:
    resolution: {integrity: sha512-AF3r7P5dWxL8MxyITRMlORQNaOA2IkAFaTr4k7BUumjPtRpGDTZpl0Pb1XCO6JeDCBdp126Cgs9sMxqSjgYyRg==}
    engines: {node: '>= 0.6'}

  compression@1.7.4:
    resolution: {integrity: sha512-jaSIDzP9pZVS4ZfQ+TzvtiWhdpFhE2RDHz8QJkpX9SIpLq88VueF5jJw6t+6CUQcAoA6t+x89MLrWAqpfDE8iQ==}
    engines: {node: '>= 0.8.0'}

  concat-map@0.0.1:
    resolution: {integrity: sha512-/Srv4dswyQNBfohGpz9o6Yb3Gz3SrUDqBH5rTuhGR7ahtlbYKnVxw2bCFMRljaA7EXHaXZ8wsHdodFvbkhKmqg==}

  content-disposition@0.5.2:
    resolution: {integrity: sha512-kRGRZw3bLlFISDBgwTSA1TMBFN6J6GWDeubmDE3AF+3+yXL8hTWv8r5rkLbqYXY4RjPk/EzHnClI3zQf1cFmHA==}
    engines: {node: '>= 0.6'}

  cross-spawn@7.0.6:
    resolution: {integrity: sha512-uV2QOWP2nWzsy2aMp8aRibhi9dlzF5Hgh5SHaB9OiTGEyDTiJJyx0uy51QXdyWbtAHNua4XJzUKca3OzKUd3vA==}
    engines: {node: '>= 8'}

  css-select@5.1.0:
    resolution: {integrity: sha512-nwoRF1rvRRnnCqqY7updORDsuqKzqYJ28+oSMaJMMgOauh3fvwHqMS7EZpIPqK8GL+g9mKxF1vP/ZjSeNjEVHg==}

  css-what@6.1.0:
    resolution: {integrity: sha512-HTUrgRJ7r4dsZKU6GjmpfRK1O76h97Z8MfS1G0FozR+oF2kG6Vfe8JE6zwrkbxigziPHinCJ+gCPjA9EaBDtRw==}
    engines: {node: '>= 6'}

  cssstyle@4.3.1:
    resolution: {integrity: sha512-ZgW+Jgdd7i52AaLYCriF8Mxqft0gD/R9i9wi6RWBhs1pqdPEzPjym7rvRKi397WmQFf3SlyUsszhw+VVCbx79Q==}
    engines: {node: '>=18'}

  data-urls@5.0.0:
    resolution: {integrity: sha512-ZYP5VBHshaDAiVZxjbRVcFJpc+4xGgT0bK3vzy1HLN8jTO975HEbuYzZJcHoQEY5K1a0z8YayJkyVETa08eNTg==}
    engines: {node: '>=18'}

  debug@2.6.9:
    resolution: {integrity: sha512-bC7ElrdJaJnPbAP+1EotYvqZsb3ecl5wi6Bfi6BJTUcNowp6cvspg0jXznRTKDjm/E7AdgFBVeAPVMNcKGsHMA==}
    peerDependencies:
      supports-color: '*'
    peerDependenciesMeta:
      supports-color:
        optional: true

  debug@4.4.1:
    resolution: {integrity: sha512-KcKCqiftBJcZr++7ykoDIEwSa3XWowTfNPo92BYxjXiyYEVrUQh2aLyhxBCwww+heortUFxEJYcRzosstTEBYQ==}
    engines: {node: '>=6.0'}
    peerDependencies:
      supports-color: '*'
    peerDependenciesMeta:
      supports-color:
        optional: true

  decimal.js@10.5.0:
    resolution: {integrity: sha512-8vDa8Qxvr/+d94hSh5P3IJwI5t8/c0KsMp+g8bNw9cY2icONa5aPfvKeieW1WlG0WQYwwhJ7mjui2xtiePQSXw==}

  deep-eql@5.0.2:
    resolution: {integrity: sha512-h5k/5U50IJJFpzfL6nO9jaaumfjO/f2NjK/oYB2Djzm4p9L+3T9qWpZqZ2hAbLPuuYq9wrU08WQyBTL5GbPk5Q==}
    engines: {node: '>=6'}

  deep-extend@0.6.0:
    resolution: {integrity: sha512-LOHxIOaPYdHlJRtCQfDIVZtfw/ufM8+rVj649RIHzcm/vGwQRXFt6OPqIFWsm2XEMrNIEtWR64sY1LEKD2vAOA==}
    engines: {node: '>=4.0.0'}

  deep-is@0.1.4:
    resolution: {integrity: sha512-oIPzksmTg4/MriiaYGO+okXDT7ztn/w3Eptv/+gSIdMdKsJo0u4CfYNFJPy+4SKMuCqGw2wxnA+URMg3t8a/bQ==}

  dequal@2.0.3:
    resolution: {integrity: sha512-0je+qPKHEMohvfRTCEo3CrPG6cAzAYgmzKyxRiYSSDkS6eGJdyVJm7WaYA5ECaAD9wLB2T4EEeymA5aFVcYXCA==}
    engines: {node: '>=6'}

  dom-accessibility-api@0.5.16:
    resolution: {integrity: sha512-X7BJ2yElsnOJ30pZF4uIIDfBEVgF4XEBxL9Bxhy6dnrm5hkzqmsWHGTiHqRiITNhMyFLyAiWndIJP7Z1NTteDg==}

  dom-serializer@2.0.0:
    resolution: {integrity: sha512-wIkAryiqt/nV5EQKqQpo3SToSOV9J0DnbJqwK7Wv/Trc92zIAYZ4FlMu+JPFW1DfGFt81ZTCGgDEabffXeLyJg==}

  domelementtype@2.3.0:
    resolution: {integrity: sha512-OLETBj6w0OsagBwdXnPdN0cnMfF9opN69co+7ZrbfPGrdpPVNBUj02spi6B1N7wChLQiPn4CSH/zJvXw56gmHw==}

  domhandler@5.0.3:
    resolution: {integrity: sha512-cgwlv/1iFQiFnU96XXgROh8xTeetsnJiDsTc7TYCLFd9+/WNkIqPTxiM/8pSd8VIrhXGTf1Ny1q1hquVqDJB5w==}
    engines: {node: '>= 4'}

  domutils@3.2.2:
    resolution: {integrity: sha512-6kZKyUajlDuqlHKVX1w7gyslj9MPIXzIFiz/rGu35uC1wMi+kMhQwGhl4lt9unC9Vb9INnY9Z3/ZA3+FhASLaw==}

  eastasianwidth@0.2.0:
    resolution: {integrity: sha512-I88TYZWc9XiYHRQ4/3c5rjjfgkjhLyW2luGIheGERbNQ6OY7yTybanSpDXZa8y7VUP9YmDcYa+eyq4ca7iLqWA==}

  emoji-regex@8.0.0:
    resolution: {integrity: sha512-MSjYzcWNOA0ewAHpz0MxpYFvwg6yjy1NG3xteoqz644VCo/RPgnr1/GGt+ic3iJTzQ8Eu3TdM14SawnVUmGE6A==}

  emoji-regex@9.2.2:
    resolution: {integrity: sha512-L18DaJsXSUk2+42pv8mLs5jJT2hqFkFE4j21wOmgbUqsZ2hL72NsUU785g9RXgo3s0ZNgVl42TiHp3ZtOv/Vyg==}

  encoding-sniffer@0.2.0:
    resolution: {integrity: sha512-ju7Wq1kg04I3HtiYIOrUrdfdDvkyO9s5XM8QAj/bN61Yo/Vb4vgJxy5vi4Yxk01gWHbrofpPtpxM8bKger9jhg==}

  entities@4.5.0:
    resolution: {integrity: sha512-V0hjH4dGPh9Ao5p0MoRY6BVqtwCjhz6vI5LT8AJ55H+4g9/4vbHx1I54fS0XuclLhDHArPQCiMjDxjaL8fPxhw==}
    engines: {node: '>=0.12'}

  entities@6.0.0:
    resolution: {integrity: sha512-aKstq2TDOndCn4diEyp9Uq/Flu2i1GlLkc6XIDQSDMuaFE3OPW5OphLCyQ5SpSJZTb4reN+kTcYru5yIfXoRPw==}
    engines: {node: '>=0.12'}

  entities@6.0.1:
    resolution: {integrity: sha512-aN97NXWF6AWBTahfVOIrB/NShkzi5H7F9r1s9mD3cDj4Ko5f2qhhVoYMibXF7GlLveb/D2ioWay8lxI97Ven3g==}
    engines: {node: '>=0.12'}

  es-module-lexer@1.7.0:
    resolution: {integrity: sha512-jEQoCwk8hyb2AZziIOLhDqpm5+2ww5uIE6lkO/6jcOCusfk6LhMHpXXfBLXTZ7Ydyt0j4VoUQv6uGNYbdW+kBA==}

  esbuild@0.25.5:
    resolution: {integrity: sha512-P8OtKZRv/5J5hhz0cUAdu/cLuPIKXpQl1R9pZtvmHWQvrAUVd0UNIPT4IB4W3rNOqVO0rlqHmCIbSwxh/c9yUQ==}
    engines: {node: '>=18'}
    hasBin: true

  escape-string-regexp@4.0.0:
    resolution: {integrity: sha512-TtpcNJ3XAzx3Gq8sWRzJaVajRs0uVxA2YAkdb1jm2YkPz4G6egUFAyA3n5vtEIZefPk5Wa4UXbKuS5fKkJWdgA==}
    engines: {node: '>=10'}

  eslint-config-prettier@10.1.5:
    resolution: {integrity: sha512-zc1UmCpNltmVY34vuLRV61r1K27sWuX39E+uyUnY8xS2Bex88VV9cugG+UZbRSRGtGyFboj+D8JODyme1plMpw==}
    hasBin: true
    peerDependencies:
      eslint: '>=7.0.0'

  eslint-plugin-prettier@5.4.0:
    resolution: {integrity: sha512-BvQOvUhkVQM1i63iMETK9Hjud9QhqBnbtT1Zc642p9ynzBuCe5pybkOnvqZIBypXmMlsGcnU4HZ8sCTPfpAexA==}
    engines: {node: ^14.18.0 || >=16.0.0}
    peerDependencies:
      '@types/eslint': '>=8.0.0'
      eslint: '>=8.0.0'
      eslint-config-prettier: '>= 7.0.0 <10.0.0 || >=10.1.0'
      prettier: '>=3.0.0'
    peerDependenciesMeta:
      '@types/eslint':
        optional: true
      eslint-config-prettier:
        optional: true

  eslint-scope@8.3.0:
    resolution: {integrity: sha512-pUNxi75F8MJ/GdeKtVLSbYg4ZI34J6C0C7sbL4YOp2exGwen7ZsuBqKzUhXd0qMQ362yET3z+uPwKeg/0C2XCQ==}
    engines: {node: ^18.18.0 || ^20.9.0 || >=21.1.0}

  eslint-visitor-keys@3.4.3:
    resolution: {integrity: sha512-wpc+LXeiyiisxPlEkUzU6svyS1frIO3Mgxj1fdy7Pm8Ygzguax2N3Fa/D/ag1WqbOprdI+uY6wMUl8/a2G+iag==}
    engines: {node: ^12.22.0 || ^14.17.0 || >=16.0.0}

  eslint-visitor-keys@4.2.0:
    resolution: {integrity: sha512-UyLnSehNt62FFhSwjZlHmeokpRK59rcz29j+F1/aDgbkbRTk7wIc9XzdoasMUbRNKDM0qQt/+BJ4BrpFeABemw==}
    engines: {node: ^18.18.0 || ^20.9.0 || >=21.1.0}

  eslint@9.27.0:
    resolution: {integrity: sha512-ixRawFQuMB9DZ7fjU3iGGganFDp3+45bPOdaRurcFHSXO1e/sYwUX/FtQZpLZJR6SjMoJH8hR2pPEAfDyCoU2Q==}
    engines: {node: ^18.18.0 || ^20.9.0 || >=21.1.0}
    hasBin: true
    peerDependencies:
      jiti: '*'
    peerDependenciesMeta:
      jiti:
        optional: true

  espree@10.3.0:
    resolution: {integrity: sha512-0QYC8b24HWY8zjRnDTL6RiHfDbAWn63qb4LMj1Z4b076A4une81+z03Kg7l7mn/48PUTqoLptSXez8oknU8Clg==}
    engines: {node: ^18.18.0 || ^20.9.0 || >=21.1.0}

  esquery@1.6.0:
    resolution: {integrity: sha512-ca9pw9fomFcKPvFLXhBKUK90ZvGibiGOvRJNbjljY7s7uq/5YO4BOzcYtJqExdx99rF6aAcnRxHmcUHcz6sQsg==}
    engines: {node: '>=0.10'}

  esrecurse@4.3.0:
    resolution: {integrity: sha512-KmfKL3b6G+RXvP8N1vr3Tq1kL/oCFgn2NYXEtqP8/L3pKapUA4G8cFVaoF3SU323CD4XypR/ffioHmkti6/Tag==}
    engines: {node: '>=4.0'}

  estraverse@5.3.0:
    resolution: {integrity: sha512-MMdARuVEQziNTeJD8DgMqmhwR11BRQ/cBP+pLtYdSTnf3MIO8fFeiINEbX36ZdNlfU/7A9f3gUw49B3oQsvwBA==}
    engines: {node: '>=4.0'}

  estree-walker@3.0.3:
    resolution: {integrity: sha512-7RUKfXgSMMkzt6ZuXmqapOurLGPPfgj6l9uRZ7lRGolvk0y2yocc35LdcxKC5PQZdn2DMqioAQ2NoWcrTKmm6g==}

  esutils@2.0.3:
    resolution: {integrity: sha512-kVscqXk4OCp68SZ0dkgEKVi6/8ij300KBWTJq32P/dYeWTSwK41WyTxalN1eRmA5Z9UU/LX9D7FWSmV9SAYx6g==}
    engines: {node: '>=0.10.0'}

  execa@5.1.1:
    resolution: {integrity: sha512-8uSpZZocAZRBAPIEINJj3Lo9HyGitllczc27Eh5YYojjMFMn8yHMDMaUHE2Jqfq05D/wucwI4JGURyXt1vchyg==}
    engines: {node: '>=10'}

  expect-type@1.2.1:
    resolution: {integrity: sha512-/kP8CAwxzLVEeFrMm4kMmy4CCDlpipyA7MYLVrdJIkV0fYF0UaigQHRsxHiuY/GEea+bh4KSv3TIlgr+2UL6bw==}
    engines: {node: '>=12.0.0'}

  fast-deep-equal@3.1.3:
    resolution: {integrity: sha512-f3qQ9oQy9j2AhBe/H9VC91wLmKBCCU/gDOnKNAYG5hswO7BLKj09Hc5HYNz9cGI++xlpDCIgDaitVs03ATR84Q==}

  fast-diff@1.3.0:
    resolution: {integrity: sha512-VxPP4NqbUjj6MaAOafWeUn2cXWLcCtljklUtZf0Ind4XQ+QPtmA0b18zZy0jIQx+ExRVCR/ZQpBmik5lXshNsw==}

  fast-glob@3.3.3:
    resolution: {integrity: sha512-7MptL8U0cqcFdzIzwOTHoilX9x5BrNqye7Z/LuC7kCMRio1EMSyqRK3BEAUD7sXRq4iT4AzTVuZdhgQ2TCvYLg==}
    engines: {node: '>=8.6.0'}

  fast-json-stable-stringify@2.1.0:
    resolution: {integrity: sha512-lhd/wF+Lk98HZoTCtlVraHtfh5XYijIjalXck7saUtuanSDyLMxnHhSXEDJqHxD7msR8D0uCmqlkwjCV8xvwHw==}

  fast-levenshtein@2.0.6:
    resolution: {integrity: sha512-DCXu6Ifhqcks7TZKY3Hxp3y6qphY5SJZmrWMDrKcERSOXWQdMhU9Ig/PYrzyw/ul9jOIyh0N4M0tbC5hodg8dw==}

  fastq@1.19.1:
    resolution: {integrity: sha512-GwLTyxkCXjXbxqIhTsMI2Nui8huMPtnxg7krajPJAjnEG/iiOS7i+zCtWGZR9G0NBKbXKh6X9m9UIsYX/N6vvQ==}

  fdir@6.4.5:
    resolution: {integrity: sha512-4BG7puHpVsIYxZUbiUE3RqGloLaSSwzYie5jvasC4LWuBWzZawynvYouhjbQKw2JuIGYdm0DzIxl8iVidKlUEw==}
    peerDependencies:
      picomatch: ^3 || ^4
    peerDependenciesMeta:
      picomatch:
        optional: true

  file-entry-cache@8.0.0:
    resolution: {integrity: sha512-XXTUwCvisa5oacNGRP9SfNtYBNAMi+RPwBFmblZEF7N7swHYQS6/Zfk7SRwx4D5j3CH211YNRco1DEMNVfZCnQ==}
    engines: {node: '>=16.0.0'}

  fill-range@7.1.1:
    resolution: {integrity: sha512-YsGpe3WHLK8ZYi4tWDg2Jy3ebRz2rXowDxnld4bkQB00cc/1Zw9AWnC0i9ztDJitivtQvaI9KaLyKrc+hBW0yg==}
    engines: {node: '>=8'}

  find-up@5.0.0:
    resolution: {integrity: sha512-78/PXT1wlLLDgTzDs7sjq9hzz0vXD+zn+7wypEe4fXQxCmdmqfGsEPQxmiCSQI3ajFV91bVSsvNtrJRiW6nGng==}
    engines: {node: '>=10'}

  flat-cache@4.0.1:
    resolution: {integrity: sha512-f7ccFPK3SXFHpx15UIGyRJ/FJQctuKZ0zVuN3frBo4HnK3cay9VEW0R6yPYFHC0AgqhukPzKjq22t5DmAyqGyw==}
    engines: {node: '>=16'}

  flatted@3.3.3:
    resolution: {integrity: sha512-GX+ysw4PBCz0PzosHDepZGANEuFCMLrnRTiEy9McGjmkCQYwRq4A/X786G/fjM/+OjsWSU1ZrY5qyARZmO/uwg==}

  fs-extra@11.3.0:
    resolution: {integrity: sha512-Z4XaCL6dUDHfP/jT25jJKMmtxvuwbkrD1vNSMFlo9lNLY2c5FHYSQgHPRZUjAB26TpDEoW9HCOgplrdbaPV/ew==}
    engines: {node: '>=14.14'}

  fsevents@2.3.3:
    resolution: {integrity: sha512-5xoDfX+fL7faATnagmWPpbFtwh/R77WmMMqqHGS65C3vvB0YHrgF+B1YmZ3441tMj5n63k0212XNoJwzlhffQw==}
    engines: {node: ^8.16.0 || ^10.6.0 || >=11.0.0}
    os: [darwin]

  get-stream@6.0.1:
    resolution: {integrity: sha512-ts6Wi+2j3jQjqi70w5AlN8DFnkSwC+MqmxEzdEALB2qXZYV3X/b1CTfgPLGJNMeAWxdPfU8FO1ms3NUfaHCPYg==}
    engines: {node: '>=10'}

  get-tsconfig@4.10.1:
    resolution: {integrity: sha512-auHyJ4AgMz7vgS8Hp3N6HXSmlMdUyhSUrfBF16w153rxtLIEOE+HGqaBppczZvnHLqQJfiHotCYpNhl0lUROFQ==}

  glob-parent@5.1.2:
    resolution: {integrity: sha512-AOIgSQCepiJYwP3ARnGx+5VnTu2HBYdzbGP45eLw1vr3zB3vZLeyed1sC9hnbcOc9/SrMyM5RPQrkGz4aS9Zow==}
    engines: {node: '>= 6'}

  glob-parent@6.0.2:
    resolution: {integrity: sha512-XxwI8EOhVQgWp6iDL+3b0r86f4d6AX6zSU55HfB4ydCEuXLXc5FcYeOu+nnGftS4TEju/11rt4KJPTMgbfmv4A==}
    engines: {node: '>=10.13.0'}

  globals@14.0.0:
    resolution: {integrity: sha512-oahGvuMGQlPw/ivIYBjVSrWAfWLBeku5tpPE2fOPLi+WHffIWbuh2tCjhyQhTBPMf5E9jDEH4FOmTYgYwbKwtQ==}
    engines: {node: '>=18'}

  graceful-fs@4.2.11:
    resolution: {integrity: sha512-RbJ5/jmFcNNCcDV5o9eTnBLJ/HszWV0P73bc+Ff4nS/rJj+YaS6IGyiOL0VoBYX+l1Wrl3k63h/KrH+nhJ0XvQ==}

  graphemer@1.4.0:
    resolution: {integrity: sha512-EtKwoO6kxCL9WO5xipiHTZlSzBm7WLT627TqC/uVRd0HKmq8NXyebnNYxDoBi7wt8eTWrUrKXCOVaFq9x1kgag==}

  has-flag@4.0.0:
    resolution: {integrity: sha512-EykJT/Q1KjTWctppgIAgfSO0tKVuZUjhgMr17kqTumMl6Afv3EISleU7qZUzoXDFTAHTDC4NOoG/ZxU3EvlMPQ==}
    engines: {node: '>=8'}

  html-encoding-sniffer@4.0.0:
    resolution: {integrity: sha512-Y22oTqIU4uuPgEemfz7NDJz6OeKf12Lsu+QC+s3BVpda64lTiMYCyGwg5ki4vFxkMwQdeZDl2adZoqUgdFuTgQ==}
    engines: {node: '>=18'}

  htmlparser2@10.0.0:
    resolution: {integrity: sha512-TwAZM+zE5Tq3lrEHvOlvwgj1XLWQCtaaibSN11Q+gGBAS7Y1uZSWwXXRe4iF6OXnaq1riyQAPFOBtYc77Mxq0g==}

  http-proxy-agent@7.0.2:
    resolution: {integrity: sha512-T1gkAiYYDWYx3V5Bmyu7HcfcvL7mUrTWiM6yOfa3PIphViJ/gFPbvidQ+veqSOHci/PxBcDabeUNCzpOODJZig==}
    engines: {node: '>= 14'}

  https-proxy-agent@7.0.6:
    resolution: {integrity: sha512-vK9P5/iUfdl95AI+JVyUuIcVtd4ofvtrOr3HNtM2yxC9bnMbEdp3x01OhQNnjb8IJYi38VlTE3mBXwcfvywuSw==}
    engines: {node: '>= 14'}

  human-signals@2.1.0:
    resolution: {integrity: sha512-B4FFZ6q/T2jhhksgkbEW3HBvWIfDW85snkQgawt07S7J5QXTk6BkNV+0yAeZrM5QpMAdYlocGoljn0sJ/WQkFw==}
    engines: {node: '>=10.17.0'}

  iconv-lite@0.6.3:
    resolution: {integrity: sha512-4fCk79wshMdzMp2rH06qWrJE4iolqLhCUH+OiuIgU++RB0+94NlDL81atO7GX55uUKueo0txHNtvEyI6D7WdMw==}
    engines: {node: '>=0.10.0'}

  ignore@5.3.2:
    resolution: {integrity: sha512-hsBTNUqQTDwkWtcdYI2i06Y/nUBEsNEDJKjWdigLvegy8kDuJAS8uRlpkkcQpyEXL0Z/pjDy5HBmMjRCJ2gq+g==}
    engines: {node: '>= 4'}

  ignore@7.0.5:
    resolution: {integrity: sha512-Hs59xBNfUIunMFgWAbGX5cq6893IbWg4KnrjbYwX3tx0ztorVgTDA6B2sxf8ejHJ4wz8BqGUMYlnzNBer5NvGg==}
    engines: {node: '>= 4'}

  import-fresh@3.3.1:
    resolution: {integrity: sha512-TR3KfrTZTYLPB6jUjfx6MF9WcWrHL9su5TObK4ZkYgBdWKPOFoSoQIdEuTuR82pmtxH2spWG9h6etwfr1pLBqQ==}
    engines: {node: '>=6'}

  imurmurhash@0.1.4:
    resolution: {integrity: sha512-JmXMZ6wuvDmLiHEml9ykzqO6lwFbof0GG4IkcGaENdCRDDmMVnny7s5HsIgHCbaq0w2MyPhDqkhTUgS2LU2PHA==}
    engines: {node: '>=0.8.19'}

  ini@1.3.8:
    resolution: {integrity: sha512-JV/yugV2uzW5iMRSiZAyDtQd+nxtUnjeLt0acNdw98kKLrvuRVyB80tsREOE7yvGVgalhZ6RNXCmEHkUKBKxew==}

  is-docker@2.2.1:
    resolution: {integrity: sha512-F+i2BKsFrH66iaUFc0woD8sLy8getkwTwtOBjvs56Cx4CgJDeKQeqfz8wAYiSb8JOprWhHH5p77PbmYCvvUuXQ==}
    engines: {node: '>=8'}
    hasBin: true

  is-extglob@2.1.1:
    resolution: {integrity: sha512-SbKbANkN603Vi4jEZv49LeVJMn4yGwsbzZworEoyEiutsN3nJYdbO36zfhGJ6QEDpOZIFkDtnq5JRxmvl3jsoQ==}
    engines: {node: '>=0.10.0'}

  is-fullwidth-code-point@3.0.0:
    resolution: {integrity: sha512-zymm5+u+sCsSWyD9qNaejV3DFvhCKclKdizYaJUuHA83RLjb7nSuGnddCHGv0hk+KY7BMAlsWeK4Ueg6EV6XQg==}
    engines: {node: '>=8'}

  is-glob@4.0.3:
    resolution: {integrity: sha512-xelSayHH36ZgE7ZWhli7pW34hNbNl8Ojv5KVmkJD4hBdD3th8Tfk9vYasLM+mXWOZhFkgZfxhLSnrwRr4elSSg==}
    engines: {node: '>=0.10.0'}

  is-number@7.0.0:
    resolution: {integrity: sha512-41Cifkg6e8TylSpdtTpeLVMqvSBEVzTttHvERD741+pnZ8ANv0004MRL43QKPDlK9cGvNp6NZWZUBlbGXYxxng==}
    engines: {node: '>=0.12.0'}

  is-port-reachable@4.0.0:
    resolution: {integrity: sha512-9UoipoxYmSk6Xy7QFgRv2HDyaysmgSG75TFQs6S+3pDM7ZhKTF/bskZV+0UlABHzKjNVhPjYCLfeZUEg1wXxig==}
    engines: {node: ^12.20.0 || ^14.13.1 || >=16.0.0}

  is-potential-custom-element-name@1.0.1:
    resolution: {integrity: sha512-bCYeRA2rVibKZd+s2625gGnGF/t7DSqDs4dP7CrLA1m7jKWz6pps0LpYLJN8Q64HtmPKJ1hrN3nzPNKFEKOUiQ==}

  is-stream@2.0.1:
    resolution: {integrity: sha512-hFoiJiTl63nn+kstHGBtewWSKnQLpyb155KHheA1l39uvtO9nWIop1p3udqPcUd/xbF1VLMO4n7OI6p7RbngDg==}
    engines: {node: '>=8'}

  is-wsl@2.2.0:
    resolution: {integrity: sha512-fKzAra0rGJUUBwGBgNkHZuToZcn+TtXHpeCgmkMJMMYx1sQDYaCSyjJBSCa2nH1DGm7s3n1oBnohoVTBaN7Lww==}
    engines: {node: '>=8'}

  isexe@2.0.0:
    resolution: {integrity: sha512-RHxMLp9lnKHGHRng9QFhRCMbYAcVpn69smSGcq3f36xjgVVWThj4qqLbTLlq7Ssj8B+fIQ1EuCEGI2lKsyQeIw==}

  js-tokens@4.0.0:
    resolution: {integrity: sha512-RdJUflcE3cUzKiMqQgsCu06FPu9UdIJO0beYbPhHN4k6apgJtifcoCtT9bcxOpYBtpD2kCM6Sbzg4CausW/PKQ==}

  js-yaml@4.1.0:
    resolution: {integrity: sha512-wpxZs9NoxZaJESJGIZTyDEaYpl0FKSA+FB9aJiyemKhMwkxQg63h4T1KJgUGHpTqPDNRcmmYLugrRjJlBtWvRA==}
    hasBin: true

  jsdom@26.1.0:
    resolution: {integrity: sha512-Cvc9WUhxSMEo4McES3P7oK3QaXldCfNWp7pl2NNeiIFlCoLr3kfq9kb1fxftiwk1FLV7CvpvDfonxtzUDeSOPg==}
    engines: {node: '>=18'}
    peerDependencies:
      canvas: ^3.0.0
    peerDependenciesMeta:
      canvas:
        optional: true

  json-buffer@3.0.1:
    resolution: {integrity: sha512-4bV5BfR2mqfQTJm+V5tPPdf+ZpuhiIvTuAB5g8kcrXOZpTT/QwwVRWBywX1ozr6lEuPdbHxwaJlm9G6mI2sfSQ==}

  json-schema-traverse@0.4.1:
    resolution: {integrity: sha512-xbbCH5dCYU5T8LcEhhuh7HJ88HXuW3qsI3Y0zOZFKfZEHcpWiHU/Jxzk629Brsab/mMiHQti9wMP+845RPe3Vg==}

  json-schema-traverse@1.0.0:
    resolution: {integrity: sha512-NM8/P9n3XjXhIZn1lLhkFaACTOURQXjWhV4BA/RnOv8xvgqtqpAX9IO4mRQxSx1Rlo4tqzeqb0sOlruaOy3dug==}

  json-stable-stringify-without-jsonify@1.0.1:
    resolution: {integrity: sha512-Bdboy+l7tA3OGW6FjyFHWkP5LuByj1Tk33Ljyq0axyzdk9//JSi2u3fP1QSmd1KNwq6VOKYGlAu87CisVir6Pw==}

  jsonfile@6.1.0:
    resolution: {integrity: sha512-5dgndWOriYSm5cnYaJNhalLNDKOqFwyDB/rr1E9ZsGciGvKPs8R2xYGCacuf3z6K1YKDz182fd+fY3cn3pMqXQ==}

  keyv@4.5.4:
    resolution: {integrity: sha512-oxVHkHR/EJf2CNXnWxRLW6mg7JyCCUcG0DtEGmL2ctUo1PNTin1PUil+r/+4r5MpVgC/fn1kjsx7mjSujKqIpw==}

  levn@0.4.1:
    resolution: {integrity: sha512-+bT2uH4E5LGE7h/n3evcS/sQlJXCpIp6ym8OWJ5eV6+67Dsql/LaaT7qJBAt2rzfoa/5QBGBhxDix1dMt2kQKQ==}
    engines: {node: '>= 0.8.0'}

  locate-path@6.0.0:
    resolution: {integrity: sha512-iPZK6eYjbxRu3uB4/WZ3EsEIMJFMqAoopl3R+zuq0UjcAm/MO6KCweDgPfP3elTztoKP3KtnVHxTn2NHBSDVUw==}
    engines: {node: '>=10'}

  lodash.merge@4.6.2:
    resolution: {integrity: sha512-0KpjqXRVvrYyCsX1swR/XTK0va6VQkQM6MNo7PqW77ByjAhoARA8EfrP1N4+KlKj8YS0ZUCtRT/YUuhyYDujIQ==}

  loupe@3.1.3:
    resolution: {integrity: sha512-kkIp7XSkP78ZxJEsSxW3712C6teJVoeHHwgo9zJ380de7IYyJ2ISlxojcH2pC5OFLewESmnRi/+XCDIEEVyoug==}

  lru-cache@10.4.3:
    resolution: {integrity: sha512-JNAzZcXrCt42VGLuYz0zfAzDfAvJWW6AfYlDBQyDV5DClI2m5sAmK+OIO7s59XfsRsWHp02jAJrRadPRGTt6SQ==}

  lz-string@1.5.0:
    resolution: {integrity: sha512-h5bgJWpxJNswbU7qCrV0tIKQCaS3blPDrqKWx+QxzuzL1zGUzij9XCWLrSLsJPu5t+eWA/ycetzYAO5IOMcWAQ==}
    hasBin: true

  magic-string@0.30.17:
    resolution: {integrity: sha512-sNPKHvyjVf7gyjwS4xGTaW/mCnF8wnjtifKBEhxfZ7E/S8tQ0rssrwGNn6q8JH/ohItJfSQp9mBtQYuTlH5QnA==}

  merge-stream@2.0.0:
    resolution: {integrity: sha512-abv/qOcuPfk3URPfDzmZU1LKmuw8kT+0nIHvKrKgFrwifol/doWcdA4ZqsWQ8ENrFKkd67Mfpo/LovbIUsbt3w==}

  merge2@1.4.1:
    resolution: {integrity: sha512-8q7VEgMJW4J8tcfVPy8g09NcQwZdbwFEqhe/WZkoIzjn/3TGDwtOCYtXGxA3O8tPzpczCCDgv+P2P5y00ZJOOg==}
    engines: {node: '>= 8'}

  micromatch@4.0.8:
    resolution: {integrity: sha512-PXwfBhYu0hBCPw8Dn0E+WDYb7af3dSLVWKi3HGv84IdF4TyFoC0ysxFd0Goxw7nSv4T/PzEJQxsYsEiFCKo2BA==}
    engines: {node: '>=8.6'}

  mime-db@1.33.0:
    resolution: {integrity: sha512-BHJ/EKruNIqJf/QahvxwQZXKygOQ256myeN/Ew+THcAa5q+PjyTTMMeNQC4DZw5AwfvelsUrA6B67NKMqXDbzQ==}
    engines: {node: '>= 0.6'}

  mime-db@1.52.0:
    resolution: {integrity: sha512-sPU4uV7dYlvtWJxwwxHD0PuihVNiE7TyAbQ5SWxDCB9mUYvOgroQOwYQQOKPJ8CIbE+1ETVlOoK1UC2nU3gYvg==}
    engines: {node: '>= 0.6'}

  mime-types@2.1.18:
    resolution: {integrity: sha512-lc/aahn+t4/SWV/qcmumYjymLsWfN3ELhpmVuUFjgsORruuZPVSwAQryq+HHGvO/SI2KVX26bx+En+zhM8g8hQ==}
    engines: {node: '>= 0.6'}

  mime-types@2.1.35:
    resolution: {integrity: sha512-ZDY+bPm5zTTF+YpCrAU9nK0UgICYPT0QtT1NZWFv4s++TNkcgVaT0g6+4R2uI4MjQjzysHB1zxuWL50hzaeXiw==}
    engines: {node: '>= 0.6'}

  mimic-fn@2.1.0:
    resolution: {integrity: sha512-OqbOk5oEQeAZ8WXWydlu9HJjz9WVdEIvamMCcXmuqUYjTknH/sqsWvhQ3vgwKFRR1HpjvNBKQ37nbJgYzGqGcg==}
    engines: {node: '>=6'}

  minimatch@3.1.2:
    resolution: {integrity: sha512-J7p63hRiAjw1NDEww1W7i37+ByIrOWO5XQQAzZ3VOcL0PNybwpfmV/N05zFAzwQ9USyEcX6t3UO+K5aqBQOIHw==}

  minimatch@9.0.5:
    resolution: {integrity: sha512-G6T0ZX48xgozx7587koeX9Ys2NYy6Gmv//P89sEte9V9whIapMNF4idKxnW2QtCcLiTWlb/wfCabAtAFWhhBow==}
    engines: {node: '>=16 || 14 >=14.17'}

  minimist@1.2.8:
    resolution: {integrity: sha512-2yyAR8qBkN3YuheJanUpWC5U3bb5osDywNB8RzDVlDwDHbocAJveqqj1u8+SVD7jkWT4yvsHCpWqqWqAxb0zCA==}

  ms@2.0.0:
    resolution: {integrity: sha512-Tpp60P6IUJDTuOq/5Z8cdskzJujfwqfOTkrwIwj7IRISpnkJnT6SyJ4PCPnGMoFjC9ddhal5KVIYtAt97ix05A==}

  ms@2.1.3:
    resolution: {integrity: sha512-6FlzubTLZG3J2a/NVCAleEhjzq5oxgHyaCU9yYXvcLsvoVaHJq/s5xXI6/XXP6tz7R9xAOtHnSO/tXtF3WRTlA==}

  nanoid@3.3.11:
    resolution: {integrity: sha512-N8SpfPUnUp1bK+PMYW8qSWdl9U+wwNWI4QKxOYDy9JAro3WMX7p2OeVRF9v+347pnakNevPmiHhNmZ2HbFA76w==}
    engines: {node: ^10 || ^12 || ^13.7 || ^14 || >=15.0.1}
    hasBin: true

  natural-compare@1.4.0:
    resolution: {integrity: sha512-OWND8ei3VtNC9h7V60qff3SVobHr996CTwgxubgyQYEpg290h9J0buyECNNJexkFm5sOajh5G116RYA1c8ZMSw==}

  negotiator@0.6.3:
    resolution: {integrity: sha512-+EUsqGPLsM+j/zdChZjsnX51g4XrHFOIXwfnCVPGlQk/k5giakcKsuxCObBRu6DSm9opw/O6slWbJdghQM4bBg==}
    engines: {node: '>= 0.6'}

  npm-run-path@4.0.1:
    resolution: {integrity: sha512-S48WzZW777zhNIrn7gxOlISNAqi9ZC/uQFnRdbeIHhZhCA6UqpkOT8T1G7BvfdgP4Er8gF4sUbaS0i7QvIfCWw==}
    engines: {node: '>=8'}

  nth-check@2.1.1:
    resolution: {integrity: sha512-lqjrjmaOoAnWfMmBPL+XNnynZh2+swxiX3WUE0s4yEHI6m+AwrK2UZOimIRl3X/4QctVqS8AiZjFqyOGrMXb/w==}

  nwsapi@2.2.20:
    resolution: {integrity: sha512-/ieB+mDe4MrrKMT8z+mQL8klXydZWGR5Dowt4RAGKbJ3kIGEx3X4ljUo+6V73IXtUPWgfOlU5B9MlGxFO5T+cA==}

  on-headers@1.0.2:
    resolution: {integrity: sha512-pZAE+FJLoyITytdqK0U5s+FIpjN0JP3OzFi/u8Rx+EV5/W+JTWGXG8xFzevE7AjBfDqHv/8vL8qQsIhHnqRkrA==}
    engines: {node: '>= 0.8'}

  onetime@5.1.2:
    resolution: {integrity: sha512-kbpaSSGJTWdAY5KPVeMOKXSrPtr8C8C7wodJbcsd51jRnmD+GZu8Y0VoU6Dm5Z4vWr0Ig/1NKuWRKf7j5aaYSg==}
    engines: {node: '>=6'}

  optionator@0.9.4:
    resolution: {integrity: sha512-6IpQ7mKUxRcZNLIObR0hz7lxsapSSIYNZJwXPGeF0mTVqGKFIXj1DQcMoT22S3ROcLyY/rz0PWaWZ9ayWmad9g==}
    engines: {node: '>= 0.8.0'}

  p-limit@3.1.0:
    resolution: {integrity: sha512-TYOanM3wGwNGsZN2cVTYPArw454xnXj5qmWF1bEoAc4+cU/ol7GVh7odevjp1FNHduHc3KZMcFduxU5Xc6uJRQ==}
    engines: {node: '>=10'}

  p-locate@5.0.0:
    resolution: {integrity: sha512-LaNjtRWUBY++zB5nE/NwcaoMylSPk+S+ZHNB1TzdbMJMny6dynpAGt7X/tl/QYq3TIeE6nxHppbo2LGymrG5Pw==}
    engines: {node: '>=10'}

  parent-module@1.0.1:
    resolution: {integrity: sha512-GQ2EWRpQV8/o+Aw8YqtfZZPfNRWZYkbidE9k5rpl/hC3vtHHBfGm2Ifi6qWV+coDGkrUKZAxE3Lot5kcsRlh+g==}
    engines: {node: '>=6'}

  parse5-htmlparser2-tree-adapter@7.1.0:
    resolution: {integrity: sha512-ruw5xyKs6lrpo9x9rCZqZZnIUntICjQAd0Wsmp396Ul9lN/h+ifgVV1x1gZHi8euej6wTfpqX8j+BFQxF0NS/g==}

  parse5-parser-stream@7.1.2:
    resolution: {integrity: sha512-JyeQc9iwFLn5TbvvqACIF/VXG6abODeB3Fwmv/TGdLk2LfbWkaySGY72at4+Ty7EkPZj854u4CrICqNk2qIbow==}

  parse5@7.3.0:
    resolution: {integrity: sha512-IInvU7fabl34qmi9gY8XOVxhYyMyuH2xUNpb2q8/Y+7552KlejkRvqvD19nMoUW/uQGGbqNpA6Tufu5FL5BZgw==}

  path-exists@4.0.0:
    resolution: {integrity: sha512-ak9Qy5Q7jYb2Wwcey5Fpvg2KoAc/ZIhLSLOSBmRmygPsGwkVVt0fZa0qrtMz+m6tJTAHfZQ8FnmB4MG4LWy7/w==}
    engines: {node: '>=8'}

  path-is-inside@1.0.2:
    resolution: {integrity: sha512-DUWJr3+ULp4zXmol/SZkFf3JGsS9/SIv+Y3Rt93/UjPpDpklB5f1er4O3POIbUuUJ3FXgqte2Q7SrU6zAqwk8w==}

  path-key@3.1.1:
    resolution: {integrity: sha512-ojmeN0qd+y0jszEtoY48r0Peq5dwMEkIlCOu6Q5f41lfkswXuKtYrhgoTpLnyIcHm24Uhqx+5Tqm2InSwLhE6Q==}
    engines: {node: '>=8'}

  path-to-regexp@3.3.0:
    resolution: {integrity: sha512-qyCH421YQPS2WFDxDjftfc1ZR5WKQzVzqsp4n9M2kQhVOo/ByahFoUNJfl58kOcEGfQ//7weFTDhm+ss8Ecxgw==}

  pathe@2.0.3:
    resolution: {integrity: sha512-WUjGcAqP1gQacoQe+OBJsFA7Ld4DyXuUIjZ5cc75cLHvJ7dtNsTugphxIADwspS+AraAUePCKrSVtPLFj/F88w==}

  pathval@2.0.0:
    resolution: {integrity: sha512-vE7JKRyES09KiunauX7nd2Q9/L7lhok4smP9RZTDeD4MVs72Dp2qNFVz39Nz5a0FVEW0BJR6C0DYrq6unoziZA==}
    engines: {node: '>= 14.16'}

  picocolors@1.1.1:
    resolution: {integrity: sha512-xceH2snhtb5M9liqDsmEw56le376mTZkEX/jEb/RxNFyegNul7eNslCXP9FDj/Lcu0X8KEyMceP2ntpaHrDEVA==}

  picomatch@2.3.1:
    resolution: {integrity: sha512-JU3teHTNjmE2VCGFzuY8EXzCDVwEqB2a8fsIvwaStHhAWJEeVd1o1QD80CU6+ZdEXXSLbSsuLwJjkCBWqRQUVA==}
    engines: {node: '>=8.6'}

  picomatch@4.0.2:
    resolution: {integrity: sha512-M7BAV6Rlcy5u+m6oPhAPFgJTzAioX/6B0DxyvDlo9l8+T3nLKbrczg2WLUyzd45L8RqfUMyGPzekbMvX2Ldkwg==}
    engines: {node: '>=12'}

  postcss@8.5.4:
    resolution: {integrity: sha512-QSa9EBe+uwlGTFmHsPKokv3B/oEMQZxfqW0QqNCyhpa6mB1afzulwn8hihglqAb2pOw+BJgNlmXQ8la2VeHB7w==}
    engines: {node: ^10 || ^12 || >=14}

  prelude-ls@1.2.1:
    resolution: {integrity: sha512-vkcDPrRZo1QZLbn5RLGPpg/WmIQ65qoWWhcGKf/b5eplkkarX0m9z8ppCat4mlOqUsWpyNuYgO3VRyrYHSzX5g==}
    engines: {node: '>= 0.8.0'}

  prettier-linter-helpers@1.0.0:
    resolution: {integrity: sha512-GbK2cP9nraSSUF9N2XwUwqfzlAFlMNYYl+ShE/V+H8a9uNl/oUqB1w2EL54Jh0OlyRSd8RfWYJ3coVS4TROP2w==}
    engines: {node: '>=6.0.0'}

  prettier@3.5.3:
    resolution: {integrity: sha512-QQtaxnoDJeAkDvDKWCLiwIXkTgRhwYDEQCghU9Z6q03iyek/rxRh/2lC3HB7P8sWT2xC/y5JDctPLBIGzHKbhw==}
    engines: {node: '>=14'}
    hasBin: true

  pretty-format@27.5.1:
    resolution: {integrity: sha512-Qb1gy5OrP5+zDf2Bvnzdl3jsTf1qXVMazbvCoKhtKqVs4/YK4ozX4gKQJJVyNe+cajNPn0KoC0MC3FUmaHWEmQ==}
    engines: {node: ^10.13.0 || ^12.13.0 || ^14.15.0 || >=15.0.0}

  punycode@2.3.1:
    resolution: {integrity: sha512-vYt7UD1U9Wg6138shLtLOvdAu+8DsC/ilFtEVHcH+wydcSpNE20AfSOduf6MkRFahL5FY7X1oU7nKVZFtfq8Fg==}
    engines: {node: '>=6'}

  queue-microtask@1.2.3:
    resolution: {integrity: sha512-NuaNSa6flKT5JaSYQzJok04JzTL1CA6aGhv5rfLW3PgqA+M2ChpZQnAC8h8i4ZFkBS8X5RqkDBHA7r4hej3K9A==}

  range-parser@1.2.0:
    resolution: {integrity: sha512-kA5WQoNVo4t9lNx2kQNFCxKeBl5IbbSNBl1M/tLkw9WCn+hxNBAW5Qh8gdhs63CJnhjJ2zQWFoqPJP2sK1AV5A==}
    engines: {node: '>= 0.6'}

  rc@1.2.8:
    resolution: {integrity: sha512-y3bGgqKj3QBdxLbLkomlohkvsA8gdAiUQlSBJnBhfn+BPxg4bc62d8TcBW15wavDfgexCgccckhcZvywyQYPOw==}
    hasBin: true

  react-is@17.0.2:
    resolution: {integrity: sha512-w2GsyukL62IJnlaff/nRegPQR94C/XXamvMWmSHRJ4y7Ts/4ocGRmTHvOs8PSE6pB3dWOrD/nueuU5sduBsQ4w==}

  registry-auth-token@3.3.2:
    resolution: {integrity: sha512-JL39c60XlzCVgNrO+qq68FoNb56w/m7JYvGR2jT5iR1xBrUA3Mfx5Twk5rqTThPmQKMWydGmq8oFtDlxfrmxnQ==}

  registry-url@3.1.0:
    resolution: {integrity: sha512-ZbgR5aZEdf4UKZVBPYIgaglBmSF2Hi94s2PcIHhRGFjKYu+chjJdYfHn4rt3hB6eCKLJ8giVIIfgMa1ehDfZKA==}
    engines: {node: '>=0.10.0'}

  require-from-string@2.0.2:
    resolution: {integrity: sha512-Xf0nWe6RseziFMu+Ap9biiUbmplq6S9/p+7w7YXP/JBHhrUDDUhwa+vANyubuqfZWTveU//DYVGsDG7RKL/vEw==}
    engines: {node: '>=0.10.0'}

  resolve-from@4.0.0:
    resolution: {integrity: sha512-pb/MYmXstAkysRFx8piNI1tGFNQIFA3vkE3Gq4EuA1dF6gHp/+vgZqsCGJapvy8N3Q+4o7FwvquPJcnZ7RYy4g==}
    engines: {node: '>=4'}

  resolve-pkg-maps@1.0.0:
    resolution: {integrity: sha512-seS2Tj26TBVOC2NIc2rOe2y2ZO7efxITtLZcGSOnHHNOQ7CkiUBfw0Iw2ck6xkIhPwLhKNLS8BO+hEpngQlqzw==}

  reusify@1.1.0:
    resolution: {integrity: sha512-g6QUff04oZpHs0eG5p83rFLhHeV00ug/Yf9nZM6fLeUrPguBTkTQOdpAWWspMh55TZfVQDPaN3NQJfbVRAxdIw==}
    engines: {iojs: '>=1.0.0', node: '>=0.10.0'}

  rollup@4.41.1:
    resolution: {integrity: sha512-cPmwD3FnFv8rKMBc1MxWCwVQFxwf1JEmSX3iQXrRVVG15zerAIXRjMFVWnd5Q5QvgKF7Aj+5ykXFhUl+QGnyOw==}
    engines: {node: '>=18.0.0', npm: '>=8.0.0'}
    hasBin: true

  rrweb-cssom@0.8.0:
    resolution: {integrity: sha512-guoltQEx+9aMf2gDZ0s62EcV8lsXR+0w8915TC3ITdn2YueuNjdAYh/levpU9nFaoChh9RUS5ZdQMrKfVEN9tw==}

  run-parallel@1.2.0:
    resolution: {integrity: sha512-5l4VyZR86LZ/lDxZTR6jqL8AFE2S0IFLMP26AbjsLVADxHdhB/c0GUsH+y39UfCi3dzz8OlQuPmnaJOMoDHQBA==}

  safe-buffer@5.1.2:
    resolution: {integrity: sha512-Gd2UZBJDkXlY7GbJxfsE8/nvKkUEU1G38c1siN6QP6a9PT9MmHB8GnpscSmMJSoF8LOIrt8ud/wPtojys4G6+g==}

  safe-buffer@5.2.1:
    resolution: {integrity: sha512-rp3So07KcdmmKbGvgaNxQSJr7bGVSVk5S9Eq1F+ppbRo70+YeaDxkw5Dd8NPN+GD6bjnYm2VuPuCXmpuYvmCXQ==}

  safer-buffer@2.1.2:
    resolution: {integrity: sha512-YZo3K82SD7Riyi0E1EQPojLz7kpepnSQI9IyPbHHg1XXXevb5dJI7tpyN2ADxGcQbHG7vcyRHk0cbwqcQriUtg==}

  saxes@6.0.0:
    resolution: {integrity: sha512-xAg7SOnEhrm5zI3puOOKyy1OMcMlIJZYNJY7xLBwSze0UjhPLnWfj2GF2EpT0jmzaJKIWKHLsaSSajf35bcYnA==}
    engines: {node: '>=v12.22.7'}

  semver@7.7.2:
    resolution: {integrity: sha512-RF0Fw+rO5AMf9MAyaRXI4AV0Ulj5lMHqVxxdSgiVbixSCXoEmmX/jk0CuJw4+3SqroYO9VoUh+HcuJivvtJemA==}
    engines: {node: '>=10'}
    hasBin: true

  serve-handler@6.1.6:
    resolution: {integrity: sha512-x5RL9Y2p5+Sh3D38Fh9i/iQ5ZK+e4xuXRd/pGbM4D13tgo/MGwbttUk8emytcr1YYzBYs+apnUngBDFYfpjPuQ==}

  serve@14.2.4:
    resolution: {integrity: sha512-qy1S34PJ/fcY8gjVGszDB3EXiPSk5FKhUa7tQe0UPRddxRidc2V6cNHPNewbE1D7MAkgLuWEt3Vw56vYy73tzQ==}
    engines: {node: '>= 14'}
    hasBin: true

  shebang-command@2.0.0:
    resolution: {integrity: sha512-kHxr2zZpYtdmrN1qDjrrX/Z1rR1kG8Dx+gkpK1G4eXmvXswmcE1hTWBWYUzlraYw1/yZp6YuDY77YtvbN0dmDA==}
    engines: {node: '>=8'}

  shebang-regex@3.0.0:
    resolution: {integrity: sha512-7++dFhtcx3353uBaq8DDR4NuxBetBzC7ZQOhmTQInHEd6bSrXdiEyzCvG07Z44UYdLShWUyXt5M/yhz8ekcb1A==}
    engines: {node: '>=8'}

  siginfo@2.0.0:
    resolution: {integrity: sha512-ybx0WO1/8bSBLEWXZvEd7gMW3Sn3JFlW3TvX1nREbDLRNQNaeNN8WK0meBwPdAaOI7TtRRRJn/Es1zhrrCHu7g==}

  signal-exit@3.0.7:
    resolution: {integrity: sha512-wnD2ZE+l+SPC/uoS0vXeE9L1+0wuaMqKlfz9AMUo38JsyLSBWSFcHR1Rri62LZc12vLr1gb3jl7iwQhgwpAbGQ==}

  source-map-js@1.2.1:
    resolution: {integrity: sha512-UXWMKhLOwVKb728IUtQPXxfYU+usdybtUrK/8uGE8CQMvrhOpwvzDBwj0QhSL7MQc7vIsISBG8VQ8+IDQxpfQA==}
    engines: {node: '>=0.10.0'}

  stackback@0.0.2:
    resolution: {integrity: sha512-1XMJE5fQo1jGH6Y/7ebnwPOBEkIEnT4QF32d5R1+VXdXveM0IBMJt8zfaxX1P3QhVwrYe+576+jkANtSS2mBbw==}

  std-env@3.9.0:
    resolution: {integrity: sha512-UGvjygr6F6tpH7o2qyqR6QYpwraIjKSdtzyBdyytFOHmPZY917kwdwLG0RbOjWOnKmnm3PeHjaoLLMie7kPLQw==}

  string-width@4.2.3:
    resolution: {integrity: sha512-wKyQRQpjJ0sIp62ErSZdGsjMJWsap5oRNihHhu6G7JVO/9jIB6UyevL+tXuOqrng8j/cxKTWyWUwvSTriiZz/g==}
    engines: {node: '>=8'}

  string-width@5.1.2:
    resolution: {integrity: sha512-HnLOCR3vjcY8beoNLtcjZ5/nxn2afmME6lhrDrebokqMap+XbeW8n9TXpPDOqdGK5qcI3oT0GKTW6wC7EMiVqA==}
    engines: {node: '>=12'}

  strip-ansi@6.0.1:
    resolution: {integrity: sha512-Y38VPSHcqkFrCpFnQ9vuSXmquuv5oXOKpGeT6aGrr3o3Gc9AlVa6JBfUSOCnbxGGZF+/0ooI7KrPuUSztUdU5A==}
    engines: {node: '>=8'}

  strip-ansi@7.1.0:
    resolution: {integrity: sha512-iq6eVVI64nQQTRYq2KtEg2d2uU7LElhTJwsH4YzIHZshxlgZms/wIc4VoDQTlG/IvVIrBKG06CrZnp0qv7hkcQ==}
    engines: {node: '>=12'}

  strip-final-newline@2.0.0:
    resolution: {integrity: sha512-BrpvfNAE3dcvq7ll3xVumzjKjZQ5tI1sEUIKr3Uoks0XUl45St3FlatVqef9prk4jRDzhW6WZg+3bk93y6pLjA==}
    engines: {node: '>=6'}

  strip-json-comments@2.0.1:
    resolution: {integrity: sha512-4gB8na07fecVVkOI6Rs4e7T6NOTki5EmL7TUduTs6bu3EdnSycntVJ4re8kgZA+wx9IueI2Y11bfbgwtzuE0KQ==}
    engines: {node: '>=0.10.0'}

  strip-json-comments@3.1.1:
    resolution: {integrity: sha512-6fPc+R4ihwqP6N/aIv2f1gMH8lOVtWQHoqC4yK6oSDVVocumAsfCqjkXnqiYMhmMwS/mEHLp7Vehlt3ql6lEig==}
    engines: {node: '>=8'}

  supports-color@7.2.0:
    resolution: {integrity: sha512-qpCAvRl9stuOHveKsn7HncJRvv501qIacKzQlO/+Lwxc9+0q2wLyv4Dfvt80/DPn2pqOBsJdDiogXGR9+OvwRw==}
    engines: {node: '>=8'}

  symbol-tree@3.2.4:
    resolution: {integrity: sha512-9QNk5KwDF+Bvz+PyObkmSYjI5ksVUYtjW7AU22r2NKcfLJcXp96hkDWU3+XndOsUb+AQ9QhfzfCT2O+CNWT5Tw==}

  synckit@0.11.8:
    resolution: {integrity: sha512-+XZ+r1XGIJGeQk3VvXhT6xx/VpbHsRzsTkGgF6E5RX9TTXD0118l87puaEBZ566FhqblC6U0d4XnubznJDm30A==}
    engines: {node: ^14.18.0 || >=16.0.0}

  tinybench@2.9.0:
    resolution: {integrity: sha512-0+DUvqWMValLmha6lr4kD8iAMK1HzV0/aKnCtWb9v9641TnP/MFb7Pc2bxoxQjTXAErryXVgUOfv2YqNllqGeg==}

  tinyexec@0.3.2:
    resolution: {integrity: sha512-KQQR9yN7R5+OSwaK0XQoj22pwHoTlgYqmUscPYoknOoWCWfj/5/ABTMRi69FrKU5ffPVh5QcFikpWJI/P1ocHA==}

  tinyglobby@0.2.14:
    resolution: {integrity: sha512-tX5e7OM1HnYr2+a2C/4V0htOcSQcoSTH9KgJnVvNm5zm/cyEWKJ7j7YutsH9CxMdtOkkLFy2AHrMci9IM8IPZQ==}
    engines: {node: '>=12.0.0'}

  tinypool@1.1.0:
    resolution: {integrity: sha512-7CotroY9a8DKsKprEy/a14aCCm8jYVmR7aFy4fpkZM8sdpNJbKkixuNjgM50yCmip2ezc8z4N7k3oe2+rfRJCQ==}
    engines: {node: ^18.0.0 || >=20.0.0}

  tinyrainbow@2.0.0:
    resolution: {integrity: sha512-op4nsTR47R6p0vMUUoYl/a+ljLFVtlfaXkLQmqfLR1qHma1h/ysYk4hEXZ880bf2CYgTskvTa/e196Vd5dDQXw==}
    engines: {node: '>=14.0.0'}

  tinyspy@3.0.2:
    resolution: {integrity: sha512-n1cw8k1k0x4pgA2+9XrOkFydTerNcJ1zWCO5Nn9scWHTD+5tp8dghT2x1uduQePZTZgd3Tupf+x9BxJjeJi77Q==}
    engines: {node: '>=14.0.0'}

  tldts-core@6.1.86:
    resolution: {integrity: sha512-Je6p7pkk+KMzMv2XXKmAE3McmolOQFdxkKw0R8EYNr7sELW46JqnNeTX8ybPiQgvg1ymCoF8LXs5fzFaZvJPTA==}

  tldts@6.1.86:
    resolution: {integrity: sha512-WMi/OQ2axVTf/ykqCQgXiIct+mSQDFdH2fkwhPwgEwvJ1kSzZRiinb0zF2Xb8u4+OqPChmyI6MEu4EezNJz+FQ==}
    hasBin: true

  to-regex-range@5.0.1:
    resolution: {integrity: sha512-65P7iz6X5yEr1cwcgvQxbbIw7Uk3gOy5dIdtZ4rDveLqhrdJP+Li/Hx6tyK0NEb+2GCyneCMJiGqrADCSNk8sQ==}
    engines: {node: '>=8.0'}

  tough-cookie@5.1.2:
    resolution: {integrity: sha512-FVDYdxtnj0G6Qm/DhNPSb8Ju59ULcup3tuJxkFb5K8Bv2pUXILbf0xZWU8PX8Ov19OXljbUyveOFwRMwkXzO+A==}
    engines: {node: '>=16'}

  tr46@5.1.1:
    resolution: {integrity: sha512-hdF5ZgjTqgAntKkklYw0R03MG2x/bSzTtkxmIRw/sTNV8YXsCJ1tfLAX23lhxhHJlEf3CRCOCGGWw3vI3GaSPw==}
    engines: {node: '>=18'}

  ts-api-utils@2.1.0:
    resolution: {integrity: sha512-CUgTZL1irw8u29bzrOD/nH85jqyc74D6SshFgujOIA7osm2Rz7dYH77agkx7H4FBNxDq7Cjf+IjaX/8zwFW+ZQ==}
    engines: {node: '>=18.12'}
    peerDependencies:
      typescript: '>=4.8.4'

  tsx@4.20.3:
    resolution: {integrity: sha512-qjbnuR9Tr+FJOMBqJCW5ehvIo/buZq7vH7qD7JziU98h6l3qGy0a/yPFjwO+y0/T7GFpNgNAvEcPPVfyT8rrPQ==}
    engines: {node: '>=18.0.0'}
    hasBin: true

  turbo-darwin-64@2.5.4:
    resolution: {integrity: sha512-ah6YnH2dErojhFooxEzmvsoZQTMImaruZhFPfMKPBq8sb+hALRdvBNLqfc8NWlZq576FkfRZ/MSi4SHvVFT9PQ==}
    cpu: [x64]
    os: [darwin]

  turbo-darwin-arm64@2.5.4:
    resolution: {integrity: sha512-2+Nx6LAyuXw2MdXb7pxqle3MYignLvS7OwtsP9SgtSBaMlnNlxl9BovzqdYAgkUW3AsYiQMJ/wBRb7d+xemM5A==}
    cpu: [arm64]
    os: [darwin]

  turbo-linux-64@2.5.4:
    resolution: {integrity: sha512-5May2kjWbc8w4XxswGAl74GZ5eM4Gr6IiroqdLhXeXyfvWEdm2mFYCSWOzz0/z5cAgqyGidF1jt1qzUR8hTmOA==}
    cpu: [x64]
    os: [linux]

  turbo-linux-arm64@2.5.4:
    resolution: {integrity: sha512-/2yqFaS3TbfxV3P5yG2JUI79P7OUQKOUvAnx4MV9Bdz6jqHsHwc9WZPpO4QseQm+NvmgY6ICORnoVPODxGUiJg==}
    cpu: [arm64]
    os: [linux]

  turbo-windows-64@2.5.4:
    resolution: {integrity: sha512-EQUO4SmaCDhO6zYohxIjJpOKRN3wlfU7jMAj3CgcyTPvQR/UFLEKAYHqJOnJtymbQmiiM/ihX6c6W6Uq0yC7mA==}
    cpu: [x64]
    os: [win32]

  turbo-windows-arm64@2.5.4:
    resolution: {integrity: sha512-oQ8RrK1VS8lrxkLriotFq+PiF7iiGgkZtfLKF4DDKsmdbPo0O9R2mQxm7jHLuXraRCuIQDWMIw6dpcr7Iykf4A==}
    cpu: [arm64]
    os: [win32]

  turbo@2.5.4:
    resolution: {integrity: sha512-kc8ZibdRcuWUG1pbYSBFWqmIjynlD8Lp7IB6U3vIzvOv9VG+6Sp8bzyeBWE3Oi8XV5KsQrznyRTBPvrf99E4mA==}
    hasBin: true

  type-check@0.4.0:
    resolution: {integrity: sha512-XleUoc9uwGXqjWwXaUTZAmzMcFZ5858QA2vvx1Ur5xIcixXIP+8LnFDgRplU30us6teqdlskFfu+ae4K79Ooew==}
    engines: {node: '>= 0.8.0'}

  type-fest@2.19.0:
    resolution: {integrity: sha512-RAH822pAdBgcNMAfWnCBU3CFZcfZ/i1eZjwFU/dsLKumyuuP3niueg2UAukXYF0E2AAoc82ZSSf9J0WQBinzHA==}
    engines: {node: '>=12.20'}

  typescript-eslint@8.32.1:
    resolution: {integrity: sha512-D7el+eaDHAmXvrZBy1zpzSNIRqnCOrkwTgZxTu3MUqRWk8k0q9m9Ho4+vPf7iHtgUfrK/o8IZaEApsxPlHTFCg==}
    engines: {node: ^18.18.0 || ^20.9.0 || >=21.1.0}
    peerDependencies:
      eslint: ^8.57.0 || ^9.0.0
      typescript: '>=4.8.4 <5.9.0'

  typescript@5.8.3:
    resolution: {integrity: sha512-p1diW6TqL9L07nNxvRMM7hMMw4c5XOo/1ibL4aAIGmSAt9slTE1Xgw5KWuof2uTOvCg9BY7ZRi+GaF+7sfgPeQ==}
    engines: {node: '>=14.17'}
    hasBin: true

  undici-types@6.21.0:
    resolution: {integrity: sha512-iwDZqg0QAGrg9Rav5H4n0M64c3mkR59cJ6wQp+7C4nI0gsmExaedaYLNO44eT4AtBBwjbTiGPMlt2Md0T9H9JQ==}

  undici@7.10.0:
    resolution: {integrity: sha512-u5otvFBOBZvmdjWLVW+5DAc9Nkq8f24g0O9oY7qw2JVIF1VocIFoyz9JFkuVOS2j41AufeO0xnlweJ2RLT8nGw==}
    engines: {node: '>=20.18.1'}

  universalify@2.0.1:
    resolution: {integrity: sha512-gptHNQghINnc/vTGIk0SOFGFNXw7JVrlRUtConJRlvaw6DuX0wO5Jeko9sWrMBhh+PsYAZ7oXAiOnf/UKogyiw==}
    engines: {node: '>= 10.0.0'}

  update-check@1.5.4:
    resolution: {integrity: sha512-5YHsflzHP4t1G+8WGPlvKbJEbAJGCgw+Em+dGR1KmBUbr1J36SJBqlHLjR7oob7sco5hWHGQVcr9B2poIVDDTQ==}

  uri-js@4.4.1:
    resolution: {integrity: sha512-7rKUyy33Q1yc98pQ1DAmLtwX109F7TIfWlW1Ydo8Wl1ii1SeHieeh0HHfPeL2fMXK6z0s8ecKs9frCuLJvndBg==}

  vary@1.1.2:
    resolution: {integrity: sha512-BNGbWLfd0eUPabhkXUVm0j8uuvREyTh5ovRa/dyow/BqAbZJyC+5fU+IzQOzmAKzYqYRAISoRhdQr3eIZ/PXqg==}
    engines: {node: '>= 0.8'}

  vite-node@3.1.3:
    resolution: {integrity: sha512-uHV4plJ2IxCl4u1up1FQRrqclylKAogbtBfOTwcuJ28xFi+89PZ57BRh+naIRvH70HPwxy5QHYzg1OrEaC7AbA==}
    engines: {node: ^18.0.0 || ^20.0.0 || >=22.0.0}
    hasBin: true

  vite@6.3.5:
    resolution: {integrity: sha512-cZn6NDFE7wdTpINgs++ZJ4N49W2vRp8LCKrn3Ob1kYNtOo21vfDoaV5GzBfLU4MovSAB8uNRm4jgzVQZ+mBzPQ==}
    engines: {node: ^18.0.0 || ^20.0.0 || >=22.0.0}
    hasBin: true
    peerDependencies:
      '@types/node': ^18.0.0 || ^20.0.0 || >=22.0.0
      jiti: '>=1.21.0'
      less: '*'
      lightningcss: ^1.21.0
      sass: '*'
      sass-embedded: '*'
      stylus: '*'
      sugarss: '*'
      terser: ^5.16.0
      tsx: ^4.8.1
      yaml: ^2.4.2
    peerDependenciesMeta:
      '@types/node':
        optional: true
      jiti:
        optional: true
      less:
        optional: true
      lightningcss:
        optional: true
      sass:
        optional: true
      sass-embedded:
        optional: true
      stylus:
        optional: true
      sugarss:
        optional: true
      terser:
        optional: true
      tsx:
        optional: true
      yaml:
        optional: true

  vitest@3.1.3:
    resolution: {integrity: sha512-188iM4hAHQ0km23TN/adso1q5hhwKqUpv+Sd6p5sOuh6FhQnRNW3IsiIpvxqahtBabsJ2SLZgmGSpcYK4wQYJw==}
    engines: {node: ^18.0.0 || ^20.0.0 || >=22.0.0}
    hasBin: true
    peerDependencies:
      '@edge-runtime/vm': '*'
      '@types/debug': ^4.1.12
      '@types/node': ^18.0.0 || ^20.0.0 || >=22.0.0
      '@vitest/browser': 3.1.3
      '@vitest/ui': 3.1.3
      happy-dom: '*'
      jsdom: '*'
    peerDependenciesMeta:
      '@edge-runtime/vm':
        optional: true
      '@types/debug':
        optional: true
      '@types/node':
        optional: true
      '@vitest/browser':
        optional: true
      '@vitest/ui':
        optional: true
      happy-dom:
        optional: true
      jsdom:
        optional: true

  w3c-xmlserializer@5.0.0:
    resolution: {integrity: sha512-o8qghlI8NZHU1lLPrpi2+Uq7abh4GGPpYANlalzWxyWteJOCsr/P+oPBA49TOLu5FTZO4d3F9MnWJfiMo4BkmA==}
    engines: {node: '>=18'}

  webidl-conversions@7.0.0:
    resolution: {integrity: sha512-VwddBukDzu71offAQR975unBIGqfKZpM+8ZX6ySk8nYhVoo5CYaZyzt3YBvYtRtO+aoGlqxPg/B87NGVZ/fu6g==}
    engines: {node: '>=12'}

  whatwg-encoding@3.1.1:
    resolution: {integrity: sha512-6qN4hJdMwfYBtE3YBTTHhoeuUrDBPZmbQaxWAqSALV/MeEnR5z1xd8UKud2RAkFoPkmB+hli1TZSnyi84xz1vQ==}
    engines: {node: '>=18'}

  whatwg-mimetype@4.0.0:
    resolution: {integrity: sha512-QaKxh0eNIi2mE9p2vEdzfagOKHCcj1pJ56EEHGQOVxp8r9/iszLUUV7v89x9O1p/T+NlTM5W7jW6+cz4Fq1YVg==}
    engines: {node: '>=18'}

  whatwg-url@14.2.0:
    resolution: {integrity: sha512-De72GdQZzNTUBBChsXueQUnPKDkg/5A5zp7pFDuQAj5UFoENpiACU0wlCvzpAGnTkj++ihpKwKyYewn/XNUbKw==}
    engines: {node: '>=18'}

  which@2.0.2:
    resolution: {integrity: sha512-BLI3Tl1TW3Pvl70l3yq3Y64i+awpwXqsGBYWkkqMtnbXgrMD+yj7rhW0kuEDxzJaYXGjEW5ogapKNMEKNMjibA==}
    engines: {node: '>= 8'}
    hasBin: true

  why-is-node-running@2.3.0:
    resolution: {integrity: sha512-hUrmaWBdVDcxvYqnyh09zunKzROWjbZTiNy8dBEjkS7ehEDQibXJ7XvlmtbwuTclUiIyN+CyXQD4Vmko8fNm8w==}
    engines: {node: '>=8'}
    hasBin: true

  widest-line@4.0.1:
    resolution: {integrity: sha512-o0cyEG0e8GPzT4iGHphIOh0cJOV8fivsXxddQasHPHfoZf1ZexrfeA21w2NaEN1RHE+fXlfISmOE8R9N3u3Qig==}
    engines: {node: '>=12'}

  word-wrap@1.2.5:
    resolution: {integrity: sha512-BN22B5eaMMI9UMtjrGd5g5eCYPpCPDUy0FJXbYsaT5zYxjFOckS53SQDE3pWkVoWpHXVb3BrYcEN4Twa55B5cA==}
    engines: {node: '>=0.10.0'}

  wrap-ansi@8.1.0:
    resolution: {integrity: sha512-si7QWI6zUMq56bESFvagtmzMdGOtoxfR+Sez11Mobfc7tm+VkUckk9bW2UeffTGVUbOksxmSw0AA2gs8g71NCQ==}
    engines: {node: '>=12'}

  ws@8.18.2:
    resolution: {integrity: sha512-DMricUmwGZUVr++AEAe2uiVM7UoO9MAVZMDu05UQOaUII0lp+zOzLLU4Xqh/JvTqklB1T4uELaaPBKyjE1r4fQ==}
    engines: {node: '>=10.0.0'}
    peerDependencies:
      bufferutil: ^4.0.1
      utf-8-validate: '>=5.0.2'
    peerDependenciesMeta:
      bufferutil:
        optional: true
      utf-8-validate:
        optional: true

  xml-name-validator@5.0.0:
    resolution: {integrity: sha512-EvGK8EJ3DhaHfbRlETOWAS5pO9MZITeauHKJyb8wyajUfQUenkIg2MvLDTZ4T/TgIcm3HU0TFBgWWboAZ30UHg==}
    engines: {node: '>=18'}

  xmlchars@2.2.0:
    resolution: {integrity: sha512-JZnDKK8B0RCDw84FNdDAIpZK+JuJw+s7Lz8nksI7SIuU3UXJJslUthsi+uWBUYOwPFwW7W7PRLRfUKpxjtjFCw==}

  yocto-queue@0.1.0:
    resolution: {integrity: sha512-rVksvsnNCdJ/ohGc6xgPwyN8eheCxsiLM8mxuE/t/mOVqJewPuO1miLpTHQiRgTKCLexL4MeAFVagts7HmNZ2Q==}
    engines: {node: '>=10'}

  zod@4.0.8:
    resolution: {integrity: sha512-+MSh9cZU9r3QKlHqrgHMTSr3QwMGv4PLfR0M4N/sYWV5/x67HgXEhIGObdBkpnX8G78pTgWnIrBL2lZcNJOtfg==}

snapshots:

  '@asamuzakjp/css-color@3.2.0':
    dependencies:
      '@csstools/css-calc': 2.1.4(@csstools/css-parser-algorithms@3.0.5(@csstools/css-tokenizer@3.0.4))(@csstools/css-tokenizer@3.0.4)
      '@csstools/css-color-parser': 3.0.10(@csstools/css-parser-algorithms@3.0.5(@csstools/css-tokenizer@3.0.4))(@csstools/css-tokenizer@3.0.4)
      '@csstools/css-parser-algorithms': 3.0.5(@csstools/css-tokenizer@3.0.4)
      '@csstools/css-tokenizer': 3.0.4
      lru-cache: 10.4.3

  '@babel/code-frame@7.27.1':
    dependencies:
      '@babel/helper-validator-identifier': 7.27.1
      js-tokens: 4.0.0
      picocolors: 1.1.1

  '@babel/helper-validator-identifier@7.27.1': {}

  '@babel/runtime@7.27.4': {}

  '@csstools/color-helpers@5.0.2': {}

  '@csstools/css-calc@2.1.4(@csstools/css-parser-algorithms@3.0.5(@csstools/css-tokenizer@3.0.4))(@csstools/css-tokenizer@3.0.4)':
    dependencies:
      '@csstools/css-parser-algorithms': 3.0.5(@csstools/css-tokenizer@3.0.4)
      '@csstools/css-tokenizer': 3.0.4

  '@csstools/css-color-parser@3.0.10(@csstools/css-parser-algorithms@3.0.5(@csstools/css-tokenizer@3.0.4))(@csstools/css-tokenizer@3.0.4)':
    dependencies:
      '@csstools/color-helpers': 5.0.2
      '@csstools/css-calc': 2.1.4(@csstools/css-parser-algorithms@3.0.5(@csstools/css-tokenizer@3.0.4))(@csstools/css-tokenizer@3.0.4)
      '@csstools/css-parser-algorithms': 3.0.5(@csstools/css-tokenizer@3.0.4)
      '@csstools/css-tokenizer': 3.0.4

  '@csstools/css-parser-algorithms@3.0.5(@csstools/css-tokenizer@3.0.4)':
    dependencies:
      '@csstools/css-tokenizer': 3.0.4

  '@csstools/css-tokenizer@3.0.4': {}

  '@esbuild/aix-ppc64@0.25.5':
    optional: true

  '@esbuild/android-arm64@0.25.5':
    optional: true

  '@esbuild/android-arm@0.25.5':
    optional: true

  '@esbuild/android-x64@0.25.5':
    optional: true

  '@esbuild/darwin-arm64@0.25.5':
    optional: true

  '@esbuild/darwin-x64@0.25.5':
    optional: true

  '@esbuild/freebsd-arm64@0.25.5':
    optional: true

  '@esbuild/freebsd-x64@0.25.5':
    optional: true

  '@esbuild/linux-arm64@0.25.5':
    optional: true

  '@esbuild/linux-arm@0.25.5':
    optional: true

  '@esbuild/linux-ia32@0.25.5':
    optional: true

  '@esbuild/linux-loong64@0.25.5':
    optional: true

  '@esbuild/linux-mips64el@0.25.5':
    optional: true

  '@esbuild/linux-ppc64@0.25.5':
    optional: true

  '@esbuild/linux-riscv64@0.25.5':
    optional: true

  '@esbuild/linux-s390x@0.25.5':
    optional: true

  '@esbuild/linux-x64@0.25.5':
    optional: true

  '@esbuild/netbsd-arm64@0.25.5':
    optional: true

  '@esbuild/netbsd-x64@0.25.5':
    optional: true

  '@esbuild/openbsd-arm64@0.25.5':
    optional: true

  '@esbuild/openbsd-x64@0.25.5':
    optional: true

  '@esbuild/sunos-x64@0.25.5':
    optional: true

  '@esbuild/win32-arm64@0.25.5':
    optional: true

  '@esbuild/win32-ia32@0.25.5':
    optional: true

  '@esbuild/win32-x64@0.25.5':
    optional: true

  '@eslint-community/eslint-utils@4.7.0(eslint@9.27.0)':
    dependencies:
      eslint: 9.27.0
      eslint-visitor-keys: 3.4.3

  '@eslint-community/regexpp@4.12.1': {}

  '@eslint/config-array@0.20.0':
    dependencies:
      '@eslint/object-schema': 2.1.6
      debug: 4.4.1
      minimatch: 3.1.2
    transitivePeerDependencies:
      - supports-color

  '@eslint/config-helpers@0.2.2': {}

  '@eslint/core@0.14.0':
    dependencies:
      '@types/json-schema': 7.0.15

  '@eslint/eslintrc@3.3.1':
    dependencies:
      ajv: 6.12.6
      debug: 4.4.1
      espree: 10.3.0
      globals: 14.0.0
      ignore: 5.3.2
      import-fresh: 3.3.1
      js-yaml: 4.1.0
      minimatch: 3.1.2
      strip-json-comments: 3.1.1
    transitivePeerDependencies:
      - supports-color

  '@eslint/js@9.27.0': {}

  '@eslint/object-schema@2.1.6': {}

  '@eslint/plugin-kit@0.3.1':
    dependencies:
      '@eslint/core': 0.14.0
      levn: 0.4.1

  '@floating-ui/core@1.7.0':
    dependencies:
      '@floating-ui/utils': 0.2.9

  '@floating-ui/dom@1.7.0':
    dependencies:
      '@floating-ui/core': 1.7.0
      '@floating-ui/utils': 0.2.9

  '@floating-ui/utils@0.2.9': {}

  '@humanfs/core@0.19.1': {}

  '@humanfs/node@0.16.6':
    dependencies:
      '@humanfs/core': 0.19.1
      '@humanwhocodes/retry': 0.3.1

  '@humanwhocodes/module-importer@1.0.1': {}

  '@humanwhocodes/retry@0.3.1': {}

  '@humanwhocodes/retry@0.4.3': {}

  '@jridgewell/sourcemap-codec@1.5.0': {}

  '@nodelib/fs.scandir@2.1.5':
    dependencies:
      '@nodelib/fs.stat': 2.0.5
      run-parallel: 1.2.0

  '@nodelib/fs.stat@2.0.5': {}

  '@nodelib/fs.walk@1.2.8':
    dependencies:
      '@nodelib/fs.scandir': 2.1.5
      fastq: 1.19.1

  '@pkgr/core@0.2.7': {}

  '@rollup/rollup-android-arm-eabi@4.41.1':
    optional: true

  '@rollup/rollup-android-arm64@4.41.1':
    optional: true

  '@rollup/rollup-darwin-arm64@4.41.1':
    optional: true

  '@rollup/rollup-darwin-x64@4.41.1':
    optional: true

  '@rollup/rollup-freebsd-arm64@4.41.1':
    optional: true

  '@rollup/rollup-freebsd-x64@4.41.1':
    optional: true

  '@rollup/rollup-linux-arm-gnueabihf@4.41.1':
    optional: true

  '@rollup/rollup-linux-arm-musleabihf@4.41.1':
    optional: true

  '@rollup/rollup-linux-arm64-gnu@4.41.1':
    optional: true

  '@rollup/rollup-linux-arm64-musl@4.41.1':
    optional: true

  '@rollup/rollup-linux-loongarch64-gnu@4.41.1':
    optional: true

  '@rollup/rollup-linux-powerpc64le-gnu@4.41.1':
    optional: true

  '@rollup/rollup-linux-riscv64-gnu@4.41.1':
    optional: true

  '@rollup/rollup-linux-riscv64-musl@4.41.1':
    optional: true

  '@rollup/rollup-linux-s390x-gnu@4.41.1':
    optional: true

  '@rollup/rollup-linux-x64-gnu@4.41.1':
    optional: true

  '@rollup/rollup-linux-x64-musl@4.41.1':
    optional: true

  '@rollup/rollup-win32-arm64-msvc@4.41.1':
    optional: true

  '@rollup/rollup-win32-ia32-msvc@4.41.1':
    optional: true

  '@rollup/rollup-win32-x64-msvc@4.41.1':
    optional: true

<<<<<<< HEAD
  '@tempots/dom@28.2.0': {}

  '@tempots/std@0.22.0': {}

  '@tempots/ui@5.2.0(@tempots/std@0.22.0)':
=======
  '@tempots/dom@28.3.0': {}

  '@tempots/std@0.22.1': {}

  '@tempots/ui@6.2.0(@tempots/std@0.22.1)':
>>>>>>> 3cf13484
    dependencies:
      '@floating-ui/dom': 1.7.0
      '@tempots/std': 0.22.1

  '@testing-library/dom@10.4.0':
    dependencies:
      '@babel/code-frame': 7.27.1
      '@babel/runtime': 7.27.4
      '@types/aria-query': 5.0.4
      aria-query: 5.3.0
      chalk: 4.1.2
      dom-accessibility-api: 0.5.16
      lz-string: 1.5.0
      pretty-format: 27.5.1

  '@types/aria-query@5.0.4': {}

  '@types/estree@1.0.7': {}

  '@types/fs-extra@11.0.4':
    dependencies:
      '@types/jsonfile': 6.1.4
      '@types/node': 22.15.18

  '@types/json-schema@7.0.15': {}

  '@types/jsonfile@6.1.4':
    dependencies:
      '@types/node': 22.15.18

  '@types/node@22.15.18':
    dependencies:
      undici-types: 6.21.0

  '@typescript-eslint/eslint-plugin@8.32.1(@typescript-eslint/parser@8.32.1(eslint@9.27.0)(typescript@5.8.3))(eslint@9.27.0)(typescript@5.8.3)':
    dependencies:
      '@eslint-community/regexpp': 4.12.1
      '@typescript-eslint/parser': 8.32.1(eslint@9.27.0)(typescript@5.8.3)
      '@typescript-eslint/scope-manager': 8.32.1
      '@typescript-eslint/type-utils': 8.32.1(eslint@9.27.0)(typescript@5.8.3)
      '@typescript-eslint/utils': 8.32.1(eslint@9.27.0)(typescript@5.8.3)
      '@typescript-eslint/visitor-keys': 8.32.1
      eslint: 9.27.0
      graphemer: 1.4.0
      ignore: 7.0.5
      natural-compare: 1.4.0
      ts-api-utils: 2.1.0(typescript@5.8.3)
      typescript: 5.8.3
    transitivePeerDependencies:
      - supports-color

  '@typescript-eslint/parser@8.32.1(eslint@9.27.0)(typescript@5.8.3)':
    dependencies:
      '@typescript-eslint/scope-manager': 8.32.1
      '@typescript-eslint/types': 8.32.1
      '@typescript-eslint/typescript-estree': 8.32.1(typescript@5.8.3)
      '@typescript-eslint/visitor-keys': 8.32.1
      debug: 4.4.1
      eslint: 9.27.0
      typescript: 5.8.3
    transitivePeerDependencies:
      - supports-color

  '@typescript-eslint/scope-manager@8.32.1':
    dependencies:
      '@typescript-eslint/types': 8.32.1
      '@typescript-eslint/visitor-keys': 8.32.1

  '@typescript-eslint/type-utils@8.32.1(eslint@9.27.0)(typescript@5.8.3)':
    dependencies:
      '@typescript-eslint/typescript-estree': 8.32.1(typescript@5.8.3)
      '@typescript-eslint/utils': 8.32.1(eslint@9.27.0)(typescript@5.8.3)
      debug: 4.4.1
      eslint: 9.27.0
      ts-api-utils: 2.1.0(typescript@5.8.3)
      typescript: 5.8.3
    transitivePeerDependencies:
      - supports-color

  '@typescript-eslint/types@8.32.1': {}

  '@typescript-eslint/typescript-estree@8.32.1(typescript@5.8.3)':
    dependencies:
      '@typescript-eslint/types': 8.32.1
      '@typescript-eslint/visitor-keys': 8.32.1
      debug: 4.4.1
      fast-glob: 3.3.3
      is-glob: 4.0.3
      minimatch: 9.0.5
      semver: 7.7.2
      ts-api-utils: 2.1.0(typescript@5.8.3)
      typescript: 5.8.3
    transitivePeerDependencies:
      - supports-color

  '@typescript-eslint/utils@8.32.1(eslint@9.27.0)(typescript@5.8.3)':
    dependencies:
      '@eslint-community/eslint-utils': 4.7.0(eslint@9.27.0)
      '@typescript-eslint/scope-manager': 8.32.1
      '@typescript-eslint/types': 8.32.1
      '@typescript-eslint/typescript-estree': 8.32.1(typescript@5.8.3)
      eslint: 9.27.0
      typescript: 5.8.3
    transitivePeerDependencies:
      - supports-color

  '@typescript-eslint/visitor-keys@8.32.1':
    dependencies:
      '@typescript-eslint/types': 8.32.1
      eslint-visitor-keys: 4.2.0

  '@vitest/expect@3.1.3':
    dependencies:
      '@vitest/spy': 3.1.3
      '@vitest/utils': 3.1.3
      chai: 5.2.0
      tinyrainbow: 2.0.0

  '@vitest/mocker@3.1.3(vite@6.3.5(@types/node@22.15.18)(tsx@4.20.3))':
    dependencies:
      '@vitest/spy': 3.1.3
      estree-walker: 3.0.3
      magic-string: 0.30.17
    optionalDependencies:
      vite: 6.3.5(@types/node@22.15.18)(tsx@4.20.3)

  '@vitest/pretty-format@3.1.3':
    dependencies:
      tinyrainbow: 2.0.0

  '@vitest/pretty-format@3.1.4':
    dependencies:
      tinyrainbow: 2.0.0

  '@vitest/runner@3.1.3':
    dependencies:
      '@vitest/utils': 3.1.3
      pathe: 2.0.3

  '@vitest/snapshot@3.1.3':
    dependencies:
      '@vitest/pretty-format': 3.1.3
      magic-string: 0.30.17
      pathe: 2.0.3

  '@vitest/spy@3.1.3':
    dependencies:
      tinyspy: 3.0.2

  '@vitest/utils@3.1.3':
    dependencies:
      '@vitest/pretty-format': 3.1.3
      loupe: 3.1.3
      tinyrainbow: 2.0.0

  '@zeit/schemas@2.36.0': {}

  accepts@1.3.8:
    dependencies:
      mime-types: 2.1.35
      negotiator: 0.6.3

  acorn-jsx@5.3.2(acorn@8.14.1):
    dependencies:
      acorn: 8.14.1

  acorn@8.14.1: {}

  agent-base@7.1.3: {}

  ajv@6.12.6:
    dependencies:
      fast-deep-equal: 3.1.3
      fast-json-stable-stringify: 2.1.0
      json-schema-traverse: 0.4.1
      uri-js: 4.4.1

  ajv@8.12.0:
    dependencies:
      fast-deep-equal: 3.1.3
      json-schema-traverse: 1.0.0
      require-from-string: 2.0.2
      uri-js: 4.4.1

  ansi-align@3.0.1:
    dependencies:
      string-width: 4.2.3

  ansi-regex@5.0.1: {}

  ansi-regex@6.1.0: {}

  ansi-styles@4.3.0:
    dependencies:
      color-convert: 2.0.1

  ansi-styles@5.2.0: {}

  ansi-styles@6.2.1: {}

  arch@2.2.0: {}

  arg@5.0.2: {}

  argparse@2.0.1: {}

  aria-query@5.3.0:
    dependencies:
      dequal: 2.0.3

  assertion-error@2.0.1: {}

  balanced-match@1.0.2: {}

  boolbase@1.0.0: {}

  boxen@7.0.0:
    dependencies:
      ansi-align: 3.0.1
      camelcase: 7.0.1
      chalk: 5.0.1
      cli-boxes: 3.0.0
      string-width: 5.1.2
      type-fest: 2.19.0
      widest-line: 4.0.1
      wrap-ansi: 8.1.0

  brace-expansion@1.1.11:
    dependencies:
      balanced-match: 1.0.2
      concat-map: 0.0.1

  brace-expansion@2.0.1:
    dependencies:
      balanced-match: 1.0.2

  braces@3.0.3:
    dependencies:
      fill-range: 7.1.1

  bytes@3.0.0: {}

  cac@6.7.14: {}

  callsites@3.1.0: {}

  camelcase@7.0.1: {}

  chai@5.2.0:
    dependencies:
      assertion-error: 2.0.1
      check-error: 2.1.1
      deep-eql: 5.0.2
      loupe: 3.1.3
      pathval: 2.0.0

  chalk-template@0.4.0:
    dependencies:
      chalk: 4.1.2

  chalk@4.1.2:
    dependencies:
      ansi-styles: 4.3.0
      supports-color: 7.2.0

  chalk@5.0.1: {}

  check-error@2.1.1: {}

  cheerio-select@2.1.0:
    dependencies:
      boolbase: 1.0.0
      css-select: 5.1.0
      css-what: 6.1.0
      domelementtype: 2.3.0
      domhandler: 5.0.3
      domutils: 3.2.2

  cheerio@1.1.0:
    dependencies:
      cheerio-select: 2.1.0
      dom-serializer: 2.0.0
      domhandler: 5.0.3
      domutils: 3.2.2
      encoding-sniffer: 0.2.0
      htmlparser2: 10.0.0
      parse5: 7.3.0
      parse5-htmlparser2-tree-adapter: 7.1.0
      parse5-parser-stream: 7.1.2
      undici: 7.10.0
      whatwg-mimetype: 4.0.0

  cli-boxes@3.0.0: {}

  clipboardy@3.0.0:
    dependencies:
      arch: 2.2.0
      execa: 5.1.1
      is-wsl: 2.2.0

  color-convert@2.0.1:
    dependencies:
      color-name: 1.1.4

  color-name@1.1.4: {}

  compressible@2.0.18:
    dependencies:
      mime-db: 1.52.0

  compression@1.7.4:
    dependencies:
      accepts: 1.3.8
      bytes: 3.0.0
      compressible: 2.0.18
      debug: 2.6.9
      on-headers: 1.0.2
      safe-buffer: 5.1.2
      vary: 1.1.2
    transitivePeerDependencies:
      - supports-color

  concat-map@0.0.1: {}

  content-disposition@0.5.2: {}

  cross-spawn@7.0.6:
    dependencies:
      path-key: 3.1.1
      shebang-command: 2.0.0
      which: 2.0.2

  css-select@5.1.0:
    dependencies:
      boolbase: 1.0.0
      css-what: 6.1.0
      domhandler: 5.0.3
      domutils: 3.2.2
      nth-check: 2.1.1

  css-what@6.1.0: {}

  cssstyle@4.3.1:
    dependencies:
      '@asamuzakjp/css-color': 3.2.0
      rrweb-cssom: 0.8.0

  data-urls@5.0.0:
    dependencies:
      whatwg-mimetype: 4.0.0
      whatwg-url: 14.2.0

  debug@2.6.9:
    dependencies:
      ms: 2.0.0

  debug@4.4.1:
    dependencies:
      ms: 2.1.3

  decimal.js@10.5.0: {}

  deep-eql@5.0.2: {}

  deep-extend@0.6.0: {}

  deep-is@0.1.4: {}

  dequal@2.0.3: {}

  dom-accessibility-api@0.5.16: {}

  dom-serializer@2.0.0:
    dependencies:
      domelementtype: 2.3.0
      domhandler: 5.0.3
      entities: 4.5.0

  domelementtype@2.3.0: {}

  domhandler@5.0.3:
    dependencies:
      domelementtype: 2.3.0

  domutils@3.2.2:
    dependencies:
      dom-serializer: 2.0.0
      domelementtype: 2.3.0
      domhandler: 5.0.3

  eastasianwidth@0.2.0: {}

  emoji-regex@8.0.0: {}

  emoji-regex@9.2.2: {}

  encoding-sniffer@0.2.0:
    dependencies:
      iconv-lite: 0.6.3
      whatwg-encoding: 3.1.1

  entities@4.5.0: {}

  entities@6.0.0: {}

  entities@6.0.1: {}

  es-module-lexer@1.7.0: {}

  esbuild@0.25.5:
    optionalDependencies:
      '@esbuild/aix-ppc64': 0.25.5
      '@esbuild/android-arm': 0.25.5
      '@esbuild/android-arm64': 0.25.5
      '@esbuild/android-x64': 0.25.5
      '@esbuild/darwin-arm64': 0.25.5
      '@esbuild/darwin-x64': 0.25.5
      '@esbuild/freebsd-arm64': 0.25.5
      '@esbuild/freebsd-x64': 0.25.5
      '@esbuild/linux-arm': 0.25.5
      '@esbuild/linux-arm64': 0.25.5
      '@esbuild/linux-ia32': 0.25.5
      '@esbuild/linux-loong64': 0.25.5
      '@esbuild/linux-mips64el': 0.25.5
      '@esbuild/linux-ppc64': 0.25.5
      '@esbuild/linux-riscv64': 0.25.5
      '@esbuild/linux-s390x': 0.25.5
      '@esbuild/linux-x64': 0.25.5
      '@esbuild/netbsd-arm64': 0.25.5
      '@esbuild/netbsd-x64': 0.25.5
      '@esbuild/openbsd-arm64': 0.25.5
      '@esbuild/openbsd-x64': 0.25.5
      '@esbuild/sunos-x64': 0.25.5
      '@esbuild/win32-arm64': 0.25.5
      '@esbuild/win32-ia32': 0.25.5
      '@esbuild/win32-x64': 0.25.5

  escape-string-regexp@4.0.0: {}

  eslint-config-prettier@10.1.5(eslint@9.27.0):
    dependencies:
      eslint: 9.27.0

  eslint-plugin-prettier@5.4.0(eslint-config-prettier@10.1.5(eslint@9.27.0))(eslint@9.27.0)(prettier@3.5.3):
    dependencies:
      eslint: 9.27.0
      prettier: 3.5.3
      prettier-linter-helpers: 1.0.0
      synckit: 0.11.8
    optionalDependencies:
      eslint-config-prettier: 10.1.5(eslint@9.27.0)

  eslint-scope@8.3.0:
    dependencies:
      esrecurse: 4.3.0
      estraverse: 5.3.0

  eslint-visitor-keys@3.4.3: {}

  eslint-visitor-keys@4.2.0: {}

  eslint@9.27.0:
    dependencies:
      '@eslint-community/eslint-utils': 4.7.0(eslint@9.27.0)
      '@eslint-community/regexpp': 4.12.1
      '@eslint/config-array': 0.20.0
      '@eslint/config-helpers': 0.2.2
      '@eslint/core': 0.14.0
      '@eslint/eslintrc': 3.3.1
      '@eslint/js': 9.27.0
      '@eslint/plugin-kit': 0.3.1
      '@humanfs/node': 0.16.6
      '@humanwhocodes/module-importer': 1.0.1
      '@humanwhocodes/retry': 0.4.3
      '@types/estree': 1.0.7
      '@types/json-schema': 7.0.15
      ajv: 6.12.6
      chalk: 4.1.2
      cross-spawn: 7.0.6
      debug: 4.4.1
      escape-string-regexp: 4.0.0
      eslint-scope: 8.3.0
      eslint-visitor-keys: 4.2.0
      espree: 10.3.0
      esquery: 1.6.0
      esutils: 2.0.3
      fast-deep-equal: 3.1.3
      file-entry-cache: 8.0.0
      find-up: 5.0.0
      glob-parent: 6.0.2
      ignore: 5.3.2
      imurmurhash: 0.1.4
      is-glob: 4.0.3
      json-stable-stringify-without-jsonify: 1.0.1
      lodash.merge: 4.6.2
      minimatch: 3.1.2
      natural-compare: 1.4.0
      optionator: 0.9.4
    transitivePeerDependencies:
      - supports-color

  espree@10.3.0:
    dependencies:
      acorn: 8.14.1
      acorn-jsx: 5.3.2(acorn@8.14.1)
      eslint-visitor-keys: 4.2.0

  esquery@1.6.0:
    dependencies:
      estraverse: 5.3.0

  esrecurse@4.3.0:
    dependencies:
      estraverse: 5.3.0

  estraverse@5.3.0: {}

  estree-walker@3.0.3:
    dependencies:
      '@types/estree': 1.0.7

  esutils@2.0.3: {}

  execa@5.1.1:
    dependencies:
      cross-spawn: 7.0.6
      get-stream: 6.0.1
      human-signals: 2.1.0
      is-stream: 2.0.1
      merge-stream: 2.0.0
      npm-run-path: 4.0.1
      onetime: 5.1.2
      signal-exit: 3.0.7
      strip-final-newline: 2.0.0

  expect-type@1.2.1: {}

  fast-deep-equal@3.1.3: {}

  fast-diff@1.3.0: {}

  fast-glob@3.3.3:
    dependencies:
      '@nodelib/fs.stat': 2.0.5
      '@nodelib/fs.walk': 1.2.8
      glob-parent: 5.1.2
      merge2: 1.4.1
      micromatch: 4.0.8

  fast-json-stable-stringify@2.1.0: {}

  fast-levenshtein@2.0.6: {}

  fastq@1.19.1:
    dependencies:
      reusify: 1.1.0

  fdir@6.4.5(picomatch@4.0.2):
    optionalDependencies:
      picomatch: 4.0.2

  file-entry-cache@8.0.0:
    dependencies:
      flat-cache: 4.0.1

  fill-range@7.1.1:
    dependencies:
      to-regex-range: 5.0.1

  find-up@5.0.0:
    dependencies:
      locate-path: 6.0.0
      path-exists: 4.0.0

  flat-cache@4.0.1:
    dependencies:
      flatted: 3.3.3
      keyv: 4.5.4

  flatted@3.3.3: {}

  fs-extra@11.3.0:
    dependencies:
      graceful-fs: 4.2.11
      jsonfile: 6.1.0
      universalify: 2.0.1

  fsevents@2.3.3:
    optional: true

  get-stream@6.0.1: {}

  get-tsconfig@4.10.1:
    dependencies:
      resolve-pkg-maps: 1.0.0

  glob-parent@5.1.2:
    dependencies:
      is-glob: 4.0.3

  glob-parent@6.0.2:
    dependencies:
      is-glob: 4.0.3

  globals@14.0.0: {}

  graceful-fs@4.2.11: {}

  graphemer@1.4.0: {}

  has-flag@4.0.0: {}

  html-encoding-sniffer@4.0.0:
    dependencies:
      whatwg-encoding: 3.1.1

  htmlparser2@10.0.0:
    dependencies:
      domelementtype: 2.3.0
      domhandler: 5.0.3
      domutils: 3.2.2
      entities: 6.0.1

  http-proxy-agent@7.0.2:
    dependencies:
      agent-base: 7.1.3
      debug: 4.4.1
    transitivePeerDependencies:
      - supports-color

  https-proxy-agent@7.0.6:
    dependencies:
      agent-base: 7.1.3
      debug: 4.4.1
    transitivePeerDependencies:
      - supports-color

  human-signals@2.1.0: {}

  iconv-lite@0.6.3:
    dependencies:
      safer-buffer: 2.1.2

  ignore@5.3.2: {}

  ignore@7.0.5: {}

  import-fresh@3.3.1:
    dependencies:
      parent-module: 1.0.1
      resolve-from: 4.0.0

  imurmurhash@0.1.4: {}

  ini@1.3.8: {}

  is-docker@2.2.1: {}

  is-extglob@2.1.1: {}

  is-fullwidth-code-point@3.0.0: {}

  is-glob@4.0.3:
    dependencies:
      is-extglob: 2.1.1

  is-number@7.0.0: {}

  is-port-reachable@4.0.0: {}

  is-potential-custom-element-name@1.0.1: {}

  is-stream@2.0.1: {}

  is-wsl@2.2.0:
    dependencies:
      is-docker: 2.2.1

  isexe@2.0.0: {}

  js-tokens@4.0.0: {}

  js-yaml@4.1.0:
    dependencies:
      argparse: 2.0.1

  jsdom@26.1.0:
    dependencies:
      cssstyle: 4.3.1
      data-urls: 5.0.0
      decimal.js: 10.5.0
      html-encoding-sniffer: 4.0.0
      http-proxy-agent: 7.0.2
      https-proxy-agent: 7.0.6
      is-potential-custom-element-name: 1.0.1
      nwsapi: 2.2.20
      parse5: 7.3.0
      rrweb-cssom: 0.8.0
      saxes: 6.0.0
      symbol-tree: 3.2.4
      tough-cookie: 5.1.2
      w3c-xmlserializer: 5.0.0
      webidl-conversions: 7.0.0
      whatwg-encoding: 3.1.1
      whatwg-mimetype: 4.0.0
      whatwg-url: 14.2.0
      ws: 8.18.2
      xml-name-validator: 5.0.0
    transitivePeerDependencies:
      - bufferutil
      - supports-color
      - utf-8-validate

  json-buffer@3.0.1: {}

  json-schema-traverse@0.4.1: {}

  json-schema-traverse@1.0.0: {}

  json-stable-stringify-without-jsonify@1.0.1: {}

  jsonfile@6.1.0:
    dependencies:
      universalify: 2.0.1
    optionalDependencies:
      graceful-fs: 4.2.11

  keyv@4.5.4:
    dependencies:
      json-buffer: 3.0.1

  levn@0.4.1:
    dependencies:
      prelude-ls: 1.2.1
      type-check: 0.4.0

  locate-path@6.0.0:
    dependencies:
      p-locate: 5.0.0

  lodash.merge@4.6.2: {}

  loupe@3.1.3: {}

  lru-cache@10.4.3: {}

  lz-string@1.5.0: {}

  magic-string@0.30.17:
    dependencies:
      '@jridgewell/sourcemap-codec': 1.5.0

  merge-stream@2.0.0: {}

  merge2@1.4.1: {}

  micromatch@4.0.8:
    dependencies:
      braces: 3.0.3
      picomatch: 2.3.1

  mime-db@1.33.0: {}

  mime-db@1.52.0: {}

  mime-types@2.1.18:
    dependencies:
      mime-db: 1.33.0

  mime-types@2.1.35:
    dependencies:
      mime-db: 1.52.0

  mimic-fn@2.1.0: {}

  minimatch@3.1.2:
    dependencies:
      brace-expansion: 1.1.11

  minimatch@9.0.5:
    dependencies:
      brace-expansion: 2.0.1

  minimist@1.2.8: {}

  ms@2.0.0: {}

  ms@2.1.3: {}

  nanoid@3.3.11: {}

  natural-compare@1.4.0: {}

  negotiator@0.6.3: {}

  npm-run-path@4.0.1:
    dependencies:
      path-key: 3.1.1

  nth-check@2.1.1:
    dependencies:
      boolbase: 1.0.0

  nwsapi@2.2.20: {}

  on-headers@1.0.2: {}

  onetime@5.1.2:
    dependencies:
      mimic-fn: 2.1.0

  optionator@0.9.4:
    dependencies:
      deep-is: 0.1.4
      fast-levenshtein: 2.0.6
      levn: 0.4.1
      prelude-ls: 1.2.1
      type-check: 0.4.0
      word-wrap: 1.2.5

  p-limit@3.1.0:
    dependencies:
      yocto-queue: 0.1.0

  p-locate@5.0.0:
    dependencies:
      p-limit: 3.1.0

  parent-module@1.0.1:
    dependencies:
      callsites: 3.1.0

  parse5-htmlparser2-tree-adapter@7.1.0:
    dependencies:
      domhandler: 5.0.3
      parse5: 7.3.0

  parse5-parser-stream@7.1.2:
    dependencies:
      parse5: 7.3.0

  parse5@7.3.0:
    dependencies:
      entities: 6.0.0

  path-exists@4.0.0: {}

  path-is-inside@1.0.2: {}

  path-key@3.1.1: {}

  path-to-regexp@3.3.0: {}

  pathe@2.0.3: {}

  pathval@2.0.0: {}

  picocolors@1.1.1: {}

  picomatch@2.3.1: {}

  picomatch@4.0.2: {}

  postcss@8.5.4:
    dependencies:
      nanoid: 3.3.11
      picocolors: 1.1.1
      source-map-js: 1.2.1

  prelude-ls@1.2.1: {}

  prettier-linter-helpers@1.0.0:
    dependencies:
      fast-diff: 1.3.0

  prettier@3.5.3: {}

  pretty-format@27.5.1:
    dependencies:
      ansi-regex: 5.0.1
      ansi-styles: 5.2.0
      react-is: 17.0.2

  punycode@2.3.1: {}

  queue-microtask@1.2.3: {}

  range-parser@1.2.0: {}

  rc@1.2.8:
    dependencies:
      deep-extend: 0.6.0
      ini: 1.3.8
      minimist: 1.2.8
      strip-json-comments: 2.0.1

  react-is@17.0.2: {}

  registry-auth-token@3.3.2:
    dependencies:
      rc: 1.2.8
      safe-buffer: 5.2.1

  registry-url@3.1.0:
    dependencies:
      rc: 1.2.8

  require-from-string@2.0.2: {}

  resolve-from@4.0.0: {}

  resolve-pkg-maps@1.0.0: {}

  reusify@1.1.0: {}

  rollup@4.41.1:
    dependencies:
      '@types/estree': 1.0.7
    optionalDependencies:
      '@rollup/rollup-android-arm-eabi': 4.41.1
      '@rollup/rollup-android-arm64': 4.41.1
      '@rollup/rollup-darwin-arm64': 4.41.1
      '@rollup/rollup-darwin-x64': 4.41.1
      '@rollup/rollup-freebsd-arm64': 4.41.1
      '@rollup/rollup-freebsd-x64': 4.41.1
      '@rollup/rollup-linux-arm-gnueabihf': 4.41.1
      '@rollup/rollup-linux-arm-musleabihf': 4.41.1
      '@rollup/rollup-linux-arm64-gnu': 4.41.1
      '@rollup/rollup-linux-arm64-musl': 4.41.1
      '@rollup/rollup-linux-loongarch64-gnu': 4.41.1
      '@rollup/rollup-linux-powerpc64le-gnu': 4.41.1
      '@rollup/rollup-linux-riscv64-gnu': 4.41.1
      '@rollup/rollup-linux-riscv64-musl': 4.41.1
      '@rollup/rollup-linux-s390x-gnu': 4.41.1
      '@rollup/rollup-linux-x64-gnu': 4.41.1
      '@rollup/rollup-linux-x64-musl': 4.41.1
      '@rollup/rollup-win32-arm64-msvc': 4.41.1
      '@rollup/rollup-win32-ia32-msvc': 4.41.1
      '@rollup/rollup-win32-x64-msvc': 4.41.1
      fsevents: 2.3.3

  rrweb-cssom@0.8.0: {}

  run-parallel@1.2.0:
    dependencies:
      queue-microtask: 1.2.3

  safe-buffer@5.1.2: {}

  safe-buffer@5.2.1: {}

  safer-buffer@2.1.2: {}

  saxes@6.0.0:
    dependencies:
      xmlchars: 2.2.0

  semver@7.7.2: {}

  serve-handler@6.1.6:
    dependencies:
      bytes: 3.0.0
      content-disposition: 0.5.2
      mime-types: 2.1.18
      minimatch: 3.1.2
      path-is-inside: 1.0.2
      path-to-regexp: 3.3.0
      range-parser: 1.2.0

  serve@14.2.4:
    dependencies:
      '@zeit/schemas': 2.36.0
      ajv: 8.12.0
      arg: 5.0.2
      boxen: 7.0.0
      chalk: 5.0.1
      chalk-template: 0.4.0
      clipboardy: 3.0.0
      compression: 1.7.4
      is-port-reachable: 4.0.0
      serve-handler: 6.1.6
      update-check: 1.5.4
    transitivePeerDependencies:
      - supports-color

  shebang-command@2.0.0:
    dependencies:
      shebang-regex: 3.0.0

  shebang-regex@3.0.0: {}

  siginfo@2.0.0: {}

  signal-exit@3.0.7: {}

  source-map-js@1.2.1: {}

  stackback@0.0.2: {}

  std-env@3.9.0: {}

  string-width@4.2.3:
    dependencies:
      emoji-regex: 8.0.0
      is-fullwidth-code-point: 3.0.0
      strip-ansi: 6.0.1

  string-width@5.1.2:
    dependencies:
      eastasianwidth: 0.2.0
      emoji-regex: 9.2.2
      strip-ansi: 7.1.0

  strip-ansi@6.0.1:
    dependencies:
      ansi-regex: 5.0.1

  strip-ansi@7.1.0:
    dependencies:
      ansi-regex: 6.1.0

  strip-final-newline@2.0.0: {}

  strip-json-comments@2.0.1: {}

  strip-json-comments@3.1.1: {}

  supports-color@7.2.0:
    dependencies:
      has-flag: 4.0.0

  symbol-tree@3.2.4: {}

  synckit@0.11.8:
    dependencies:
      '@pkgr/core': 0.2.7

  tinybench@2.9.0: {}

  tinyexec@0.3.2: {}

  tinyglobby@0.2.14:
    dependencies:
      fdir: 6.4.5(picomatch@4.0.2)
      picomatch: 4.0.2

  tinypool@1.1.0: {}

  tinyrainbow@2.0.0: {}

  tinyspy@3.0.2: {}

  tldts-core@6.1.86: {}

  tldts@6.1.86:
    dependencies:
      tldts-core: 6.1.86

  to-regex-range@5.0.1:
    dependencies:
      is-number: 7.0.0

  tough-cookie@5.1.2:
    dependencies:
      tldts: 6.1.86

  tr46@5.1.1:
    dependencies:
      punycode: 2.3.1

  ts-api-utils@2.1.0(typescript@5.8.3):
    dependencies:
      typescript: 5.8.3

  tsx@4.20.3:
    dependencies:
      esbuild: 0.25.5
      get-tsconfig: 4.10.1
    optionalDependencies:
      fsevents: 2.3.3

  turbo-darwin-64@2.5.4:
    optional: true

  turbo-darwin-arm64@2.5.4:
    optional: true

  turbo-linux-64@2.5.4:
    optional: true

  turbo-linux-arm64@2.5.4:
    optional: true

  turbo-windows-64@2.5.4:
    optional: true

  turbo-windows-arm64@2.5.4:
    optional: true

  turbo@2.5.4:
    optionalDependencies:
      turbo-darwin-64: 2.5.4
      turbo-darwin-arm64: 2.5.4
      turbo-linux-64: 2.5.4
      turbo-linux-arm64: 2.5.4
      turbo-windows-64: 2.5.4
      turbo-windows-arm64: 2.5.4

  type-check@0.4.0:
    dependencies:
      prelude-ls: 1.2.1

  type-fest@2.19.0: {}

  typescript-eslint@8.32.1(eslint@9.27.0)(typescript@5.8.3):
    dependencies:
      '@typescript-eslint/eslint-plugin': 8.32.1(@typescript-eslint/parser@8.32.1(eslint@9.27.0)(typescript@5.8.3))(eslint@9.27.0)(typescript@5.8.3)
      '@typescript-eslint/parser': 8.32.1(eslint@9.27.0)(typescript@5.8.3)
      '@typescript-eslint/utils': 8.32.1(eslint@9.27.0)(typescript@5.8.3)
      eslint: 9.27.0
      typescript: 5.8.3
    transitivePeerDependencies:
      - supports-color

  typescript@5.8.3: {}

  undici-types@6.21.0: {}

  undici@7.10.0: {}

  universalify@2.0.1: {}

  update-check@1.5.4:
    dependencies:
      registry-auth-token: 3.3.2
      registry-url: 3.1.0

  uri-js@4.4.1:
    dependencies:
      punycode: 2.3.1

  vary@1.1.2: {}

  vite-node@3.1.3(@types/node@22.15.18)(tsx@4.20.3):
    dependencies:
      cac: 6.7.14
      debug: 4.4.1
      es-module-lexer: 1.7.0
      pathe: 2.0.3
      vite: 6.3.5(@types/node@22.15.18)(tsx@4.20.3)
    transitivePeerDependencies:
      - '@types/node'
      - jiti
      - less
      - lightningcss
      - sass
      - sass-embedded
      - stylus
      - sugarss
      - supports-color
      - terser
      - tsx
      - yaml

  vite@6.3.5(@types/node@22.15.18)(tsx@4.20.3):
    dependencies:
      esbuild: 0.25.5
      fdir: 6.4.5(picomatch@4.0.2)
      picomatch: 4.0.2
      postcss: 8.5.4
      rollup: 4.41.1
      tinyglobby: 0.2.14
    optionalDependencies:
      '@types/node': 22.15.18
      fsevents: 2.3.3
      tsx: 4.20.3

  vitest@3.1.3(@types/node@22.15.18)(jsdom@26.1.0)(tsx@4.20.3):
    dependencies:
      '@vitest/expect': 3.1.3
      '@vitest/mocker': 3.1.3(vite@6.3.5(@types/node@22.15.18)(tsx@4.20.3))
      '@vitest/pretty-format': 3.1.4
      '@vitest/runner': 3.1.3
      '@vitest/snapshot': 3.1.3
      '@vitest/spy': 3.1.3
      '@vitest/utils': 3.1.3
      chai: 5.2.0
      debug: 4.4.1
      expect-type: 1.2.1
      magic-string: 0.30.17
      pathe: 2.0.3
      std-env: 3.9.0
      tinybench: 2.9.0
      tinyexec: 0.3.2
      tinyglobby: 0.2.14
      tinypool: 1.1.0
      tinyrainbow: 2.0.0
      vite: 6.3.5(@types/node@22.15.18)(tsx@4.20.3)
      vite-node: 3.1.3(@types/node@22.15.18)(tsx@4.20.3)
      why-is-node-running: 2.3.0
    optionalDependencies:
      '@types/node': 22.15.18
      jsdom: 26.1.0
    transitivePeerDependencies:
      - jiti
      - less
      - lightningcss
      - msw
      - sass
      - sass-embedded
      - stylus
      - sugarss
      - supports-color
      - terser
      - tsx
      - yaml

  w3c-xmlserializer@5.0.0:
    dependencies:
      xml-name-validator: 5.0.0

  webidl-conversions@7.0.0: {}

  whatwg-encoding@3.1.1:
    dependencies:
      iconv-lite: 0.6.3

  whatwg-mimetype@4.0.0: {}

  whatwg-url@14.2.0:
    dependencies:
      tr46: 5.1.1
      webidl-conversions: 7.0.0

  which@2.0.2:
    dependencies:
      isexe: 2.0.0

  why-is-node-running@2.3.0:
    dependencies:
      siginfo: 2.0.0
      stackback: 0.0.2

  widest-line@4.0.1:
    dependencies:
      string-width: 5.1.2

  word-wrap@1.2.5: {}

  wrap-ansi@8.1.0:
    dependencies:
      ansi-styles: 6.2.1
      string-width: 5.1.2
      strip-ansi: 7.1.0

  ws@8.18.2: {}

  xml-name-validator@5.0.0: {}

  xmlchars@2.2.0: {}

  yocto-queue@0.1.0: {}

  zod@4.0.8: {}<|MERGE_RESOLUTION|>--- conflicted
+++ resolved
@@ -18,16 +18,6 @@
         specifier: workspace:*
         version: link:../../packages/beatui
       '@tempots/dom':
-<<<<<<< HEAD
-        specifier: 28.2.0
-        version: 28.2.0
-      '@tempots/std':
-        specifier: 0.22.0
-        version: 0.22.0
-      '@tempots/ui':
-        specifier: 5.2.0
-        version: 5.2.0(@tempots/std@0.22.0)
-=======
         specifier: 28.3.0
         version: 28.3.0
       '@tempots/std':
@@ -36,10 +26,9 @@
       '@tempots/ui':
         specifier: 6.2.0
         version: 6.2.0(@tempots/std@0.22.1)
->>>>>>> 3cf13484
       zod:
-        specifier: 4.0.8
-        version: 4.0.8
+        specifier: ^3.25.67
+        version: 3.25.76
     devDependencies:
       '@types/fs-extra':
         specifier: ^11.0.4
@@ -523,18 +512,6 @@
     cpu: [x64]
     os: [win32]
 
-<<<<<<< HEAD
-  '@tempots/dom@28.2.0':
-    resolution: {integrity: sha512-FRXk6NkMK7XToke81DUX5K48084ftdlhn8Wy5gxPxOaknRKQBJJOaxHHLBhPvlHzzqwcKM6DMV3nkPvYr+o6tg==}
-
-  '@tempots/std@0.22.0':
-    resolution: {integrity: sha512-xJX+DgbYyvLtAdYf5UPr7zJaTRLWYTuq3rnjSqgSnQtuvQYkpRbQoe2Hi8nxLd3WwwTAlw+NzpZcT7iUhbvieQ==}
-
-  '@tempots/ui@5.2.0':
-    resolution: {integrity: sha512-xolrAcrvNN/+Pu8ZWYhT7NshWPsHtvWLbRuuL4w0na6B3HWVmr/VQ7zmqWj/W70dnFntxXKIBID3TBZ9MEfN0A==}
-    peerDependencies:
-      '@tempots/std': 0.22.0
-=======
   '@tempots/dom@28.3.0':
     resolution: {integrity: sha512-4aZtb/Pa0XrFSdRdA2QL6yWH+2311OZ0mmHes/H1VOTecIinCLofgrrMSMtWgMjasmyay7nlNV9F9HqBrTIKrA==}
 
@@ -545,7 +522,6 @@
     resolution: {integrity: sha512-hnn4LoZdK80qHFnoXmeZeYftNOr53PiBGCVs6TMMvF1xxYgdFcObqx4CQhQUdr+PNIVl2N0mL54L5qbSP5/r2g==}
     peerDependencies:
       '@tempots/std': 0.22.1
->>>>>>> 3cf13484
 
   '@testing-library/dom@10.4.0':
     resolution: {integrity: sha512-pemlzrSESWbdAloYml3bAJMEfNh1Z7EduzqPKprCH5S341frlpYnUEW0H72dLxa6IsYr+mPno20GiSm+h9dEdQ==}
@@ -1769,8 +1745,8 @@
     resolution: {integrity: sha512-rVksvsnNCdJ/ohGc6xgPwyN8eheCxsiLM8mxuE/t/mOVqJewPuO1miLpTHQiRgTKCLexL4MeAFVagts7HmNZ2Q==}
     engines: {node: '>=10'}
 
-  zod@4.0.8:
-    resolution: {integrity: sha512-+MSh9cZU9r3QKlHqrgHMTSr3QwMGv4PLfR0M4N/sYWV5/x67HgXEhIGObdBkpnX8G78pTgWnIrBL2lZcNJOtfg==}
+  zod@3.25.76:
+    resolution: {integrity: sha512-gzUt/qt81nXsFGKIFcC3YnfEAx5NkunCfnDlvuBSSFS02bcXu4Lmea0AFIUwbLWxWPx3d9p8S5QoaujKcNQxcQ==}
 
 snapshots:
 
@@ -2031,19 +2007,11 @@
   '@rollup/rollup-win32-x64-msvc@4.41.1':
     optional: true
 
-<<<<<<< HEAD
-  '@tempots/dom@28.2.0': {}
-
-  '@tempots/std@0.22.0': {}
-
-  '@tempots/ui@5.2.0(@tempots/std@0.22.0)':
-=======
   '@tempots/dom@28.3.0': {}
 
   '@tempots/std@0.22.1': {}
 
   '@tempots/ui@6.2.0(@tempots/std@0.22.1)':
->>>>>>> 3cf13484
     dependencies:
       '@floating-ui/dom': 1.7.0
       '@tempots/std': 0.22.1
@@ -3307,4 +3275,4 @@
 
   yocto-queue@0.1.0: {}
 
-  zod@4.0.8: {}+  zod@3.25.76: {}